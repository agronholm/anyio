[build-system]
requires = [
    "setuptools >= 64",
    "setuptools_scm >= 6.4"
]
build-backend = "setuptools.build_meta"

[project]
name = "anyio"
description = "High level compatibility layer for multiple asynchronous event loop implementations"
readme = "README.rst"
authors = [{name = "Alex Grönholm", email = "alex.gronholm@nextday.fi"}]
license = {text = "MIT"}
classifiers = [
    "Development Status :: 5 - Production/Stable",
    "Intended Audience :: Developers",
    "License :: OSI Approved :: MIT License",
    "Framework :: AnyIO",
    "Typing :: Typed",
    "Programming Language :: Python",
    "Programming Language :: Python :: 3",
    "Programming Language :: Python :: 3.9",
    "Programming Language :: Python :: 3.10",
    "Programming Language :: Python :: 3.11",
    "Programming Language :: Python :: 3.12",
    "Programming Language :: Python :: 3.13",
]
requires-python = ">= 3.9"
dependencies = [
    "exceptiongroup >= 1.0.2; python_version < '3.11'",
    "idna >= 2.8",
    "sniffio >= 1.1",
    "typing_extensions >= 4.5; python_version < '3.13'",
]
dynamic = ["version"]

[project.urls]
Documentation = "https://anyio.readthedocs.io/en/latest/"
Changelog = "https://anyio.readthedocs.io/en/stable/versionhistory.html"
"Source code" = "https://github.com/agronholm/anyio"
"Issue tracker" = "https://github.com/agronholm/anyio/issues"

[project.optional-dependencies]
trio = ["trio >= 0.26.1"]
test = [
    "anyio[trio]",
    "coverage[toml] >= 7",
    "exceptiongroup >= 1.2.0",
    "hypothesis >= 4.0",
    "psutil >= 5.9",
    "pytest >= 7.0",
    "trustme",
    "truststore >= 0.9.1; python_version >= '3.10'",
    """\
<<<<<<< HEAD
    uvloop >= 0.21.0b1; platform_python_implementation == 'CPython' \
    and platform_system != 'Windows'\
    """,
    "ephemeral-port-reserve >= 1.1.4",
=======
    uvloop >= 0.21; platform_python_implementation == 'CPython' \
    and platform_system != 'Windows' \
    and python_version < '3.14'\
    """
>>>>>>> 6707d012
]
doc = [
    "packaging",
    "Sphinx ~= 7.4",
    "sphinx_rtd_theme",
    "sphinx-autodoc-typehints >= 1.2.0",
]

[project.entry-points]
pytest11 = {anyio = "anyio.pytest_plugin"}

[tool.setuptools_scm]
version_scheme = "post-release"
local_scheme = "dirty-tag"

[tool.ruff]
src = ["src"]

[tool.ruff.lint]
extend-select = [
    "ASYNC",        # flake8-async
    "W",            # pycodestyle warnings
    "G",            # flake8-logging-format
    "I",            # isort
    "ISC",          # flake8-implicit-str-concat
    "PGH",          # pygrep-hooks
    "RUF100",       # unused noqa (yesqa)
    "T201",         # print
    "UP",           # pyupgrade
]

[tool.ruff.lint.isort]
"required-imports" = ["from __future__ import annotations"]

[tool.mypy]
python_version = "3.13"
strict = true
disallow_any_generics = false
warn_return_any = false
disallow_untyped_decorators = false

[tool.pytest.ini_options]
addopts = "-rsfE --tb=short --strict-config --strict-markers -p anyio -p no:asyncio -p no:trio"
testpaths = ["tests"]
xfail_strict = true
filterwarnings = [
    "error",
    # Ignore resource warnings due to a CPython/Windows bug (https://bugs.python.org/issue44428)
    "ignore:unclosed transport <_ProactorSocketTransport.*:ResourceWarning",
    # Workaround for Python 3.9.7 (see https://bugs.python.org/issue45097)
    "ignore:The loop argument is deprecated since Python 3\\.8, and scheduled for removal in Python 3\\.10\\.:DeprecationWarning:asyncio",
]
markers = [
    "network: marks tests as requiring Internet access",
]

[tool.codespell]
ignore-words-list = "asend,daa,hel"

[tool.coverage.run]
source = ["anyio"]
relative_files = true

[tool.coverage.report]
show_missing = true

[tool.tox]
env_list = ["pre-commit", "py39", "py310", "py311", "py312", "py313", "pypy3"]
skip_missing_interpreters = true

[tool.tox.env_run_base]
depends = ["pre-commit"]
package = "editable"
commands = [["coverage", "run", "-m", "pytest", { replace = "posargs", extend = true }]]
extras = ["test"]

[tool.tox.env.pypy3]
commands = [["pytest", { replace = "posargs", extend = true }]]

[tool.tox.env.pre-commit]
commands = [["pre-commit", "run", "--all-files"]]
depends = []
allowlist_externals = ["pre-commit"]
package = "skip"

[tool.tox.env.pyright]
deps = ["pyright"]
commands = [["pyright", "--verifytypes", "anyio"]]

[tool.tox.env.docs]
depends = []
extras = ["doc"]
commands = [["sphinx-build", "-W", "docs", "build/sphinx"]]<|MERGE_RESOLUTION|>--- conflicted
+++ resolved
@@ -52,17 +52,10 @@
     "trustme",
     "truststore >= 0.9.1; python_version >= '3.10'",
     """\
-<<<<<<< HEAD
-    uvloop >= 0.21.0b1; platform_python_implementation == 'CPython' \
-    and platform_system != 'Windows'\
-    """,
-    "ephemeral-port-reserve >= 1.1.4",
-=======
     uvloop >= 0.21; platform_python_implementation == 'CPython' \
     and platform_system != 'Windows' \
     and python_version < '3.14'\
     """
->>>>>>> 6707d012
 ]
 doc = [
     "packaging",
