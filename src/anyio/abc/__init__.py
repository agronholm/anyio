__all__ = ('AsyncResource', 'IPAddressType', 'IPSockAddrType', 'SocketAttribute', 'SocketStream',
           'SocketListener', 'UDPSocket', 'UDPPacketType', 'ConnectedUDPSocket',
           'UnreliableObjectReceiveStream', 'UnreliableObjectSendStream', 'UnreliableObjectStream',
           'ObjectReceiveStream', 'ObjectSendStream', 'ObjectStream', 'ByteReceiveStream',
           'ByteSendStream', 'ByteStream', 'AnyUnreliableByteReceiveStream',
           'AnyUnreliableByteSendStream', 'AnyUnreliableByteStream', 'AnyByteReceiveStream',
           'AnyByteSendStream', 'AnyByteStream', 'Listener', 'Process', 'Event', 'Lock',
           'Condition', 'Semaphore', 'CapacityLimiter', 'CancelScope', 'TaskGroup', 'TaskStatus',
           'TestRunner', 'BlockingPortal')

from ._resources import AsyncResource
from ._sockets import (
    ConnectedUDPSocket, IPAddressType, IPSockAddrType, SocketAttribute, SocketListener,
    SocketStream, UDPPacketType, UDPSocket)
from ._streams import (
    AnyByteReceiveStream, AnyByteSendStream, AnyByteStream, AnyUnreliableByteReceiveStream,
    AnyUnreliableByteSendStream, AnyUnreliableByteStream, ByteReceiveStream, ByteSendStream,
    ByteStream, Listener, ObjectReceiveStream, ObjectSendStream, ObjectStream,
    UnreliableObjectReceiveStream, UnreliableObjectSendStream, UnreliableObjectStream)
from ._subprocesses import Process
<<<<<<< HEAD
from ._synchronization import CapacityLimiter, Event
from ._tasks import CancelScope, TaskGroup
=======
from ._synchronization import CapacityLimiter, Condition, Event, Lock, Semaphore
from ._tasks import CancelScope, TaskGroup, TaskStatus
>>>>>>> cb31c890
from ._testing import TestRunner
from ._threads import BlockingPortal

# Re-exported here, for backwards compatibility
# isort: off
from .._core._synchronization import Condition, Lock, Semaphore

# Re-export imports so they look like they live directly in this package
for key, value in list(locals().items()):
    if getattr(value, '__module__', '').startswith('anyio.abc.'):
        value.__module__ = __name__<|MERGE_RESOLUTION|>--- conflicted
+++ resolved
@@ -18,13 +18,8 @@
     ByteStream, Listener, ObjectReceiveStream, ObjectSendStream, ObjectStream,
     UnreliableObjectReceiveStream, UnreliableObjectSendStream, UnreliableObjectStream)
 from ._subprocesses import Process
-<<<<<<< HEAD
 from ._synchronization import CapacityLimiter, Event
-from ._tasks import CancelScope, TaskGroup
-=======
-from ._synchronization import CapacityLimiter, Condition, Event, Lock, Semaphore
 from ._tasks import CancelScope, TaskGroup, TaskStatus
->>>>>>> cb31c890
 from ._testing import TestRunner
 from ._threads import BlockingPortal
 
