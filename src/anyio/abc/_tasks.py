from __future__ import annotations

import typing
from abc import ABCMeta, abstractmethod
from types import TracebackType
<<<<<<< HEAD
from typing import Callable, Coroutine, TypeVar
=======
from typing import Any, Callable, Coroutine, Optional, Type, TypeVar
from warnings import warn
>>>>>>> 90d5d5e1

if typing.TYPE_CHECKING:
    from anyio._core._tasks import CancelScope

T_Retval = TypeVar('T_Retval')


class TaskStatus(metaclass=ABCMeta):
    @abstractmethod
    def started(self, value: object = None) -> None:
        """
        Signal that the task has started.

        :param value: object passed back to the starter of the task
        """


class TaskGroup(metaclass=ABCMeta):
    """
    Groups several asynchronous tasks together.

    :ivar cancel_scope: the cancel scope inherited by all child tasks
    :vartype cancel_scope: CancelScope
    """

<<<<<<< HEAD
    cancel_scope: CancelScope
=======
    cancel_scope: 'CancelScope'

    async def spawn(self, func: Callable[..., Coroutine[Any, Any, Any]],
                    *args: object, name: object = None) -> None:
        """
        Start a new task in this task group.

        :param func: a coroutine function
        :param args: positional arguments to call the function with
        :param name: name of the task, for the purposes of introspection and debugging

        .. deprecated:: 3.0
           Use :meth:`start_soon` instead. If your code needs AnyIO 2 compatibility, you
           can keep using this until AnyIO 4.

        """
        warn('spawn() is deprecated -- use start_soon() (without the "await") instead',
             DeprecationWarning)
        self.start_soon(func, *args, name=name)
>>>>>>> 90d5d5e1

    @abstractmethod
    def start_soon(self, func: Callable[..., Coroutine[Any, Any, Any]],
                   *args: object, name: object = None) -> None:
        """
        Start a new task in this task group.

        :param func: a coroutine function
        :param args: positional arguments to call the function with
        :param name: name of the task, for the purposes of introspection and debugging

        .. versionadded:: 3.0
        """

    @abstractmethod
    async def start(self, func: Callable[..., Coroutine[Any, Any, Any]],
                    *args: object, name: object = None) -> object:
        """
        Start a new task and wait until it signals for readiness.

        :param func: a coroutine function
        :param args: positional arguments to call the function with
        :param name: name of the task, for the purposes of introspection and debugging
        :return: the value passed to ``task_status.started()``
        :raises RuntimeError: if the task finishes without calling ``task_status.started()``

        .. versionadded:: 3.0
        """

    @abstractmethod
    async def __aenter__(self) -> 'TaskGroup':
        """Enter the task group context and allow starting new tasks."""

    @abstractmethod
    async def __aexit__(self, exc_type: type[BaseException] | None,
                        exc_val: BaseException | None,
                        exc_tb: TracebackType | None) -> bool | None:
        """Exit the task group context waiting for all tasks to finish."""<|MERGE_RESOLUTION|>--- conflicted
+++ resolved
@@ -3,12 +3,7 @@
 import typing
 from abc import ABCMeta, abstractmethod
 from types import TracebackType
-<<<<<<< HEAD
-from typing import Callable, Coroutine, TypeVar
-=======
-from typing import Any, Callable, Coroutine, Optional, Type, TypeVar
-from warnings import warn
->>>>>>> 90d5d5e1
+from typing import Any, Callable, Coroutine, TypeVar
 
 if typing.TYPE_CHECKING:
     from anyio._core._tasks import CancelScope
@@ -34,29 +29,7 @@
     :vartype cancel_scope: CancelScope
     """
 
-<<<<<<< HEAD
     cancel_scope: CancelScope
-=======
-    cancel_scope: 'CancelScope'
-
-    async def spawn(self, func: Callable[..., Coroutine[Any, Any, Any]],
-                    *args: object, name: object = None) -> None:
-        """
-        Start a new task in this task group.
-
-        :param func: a coroutine function
-        :param args: positional arguments to call the function with
-        :param name: name of the task, for the purposes of introspection and debugging
-
-        .. deprecated:: 3.0
-           Use :meth:`start_soon` instead. If your code needs AnyIO 2 compatibility, you
-           can keep using this until AnyIO 4.
-
-        """
-        warn('spawn() is deprecated -- use start_soon() (without the "await") instead',
-             DeprecationWarning)
-        self.start_soon(func, *args, name=name)
->>>>>>> 90d5d5e1
 
     @abstractmethod
     def start_soon(self, func: Callable[..., Coroutine[Any, Any, Any]],
