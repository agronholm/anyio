from __future__ import annotations

import errno
import os
import socket
import ssl
import stat
import sys
from collections.abc import Awaitable
from dataclasses import dataclass
from ipaddress import IPv4Address, IPv6Address, ip_address
from os import PathLike, chmod
from socket import AddressFamily, SocketKind
from typing import TYPE_CHECKING, Any, Literal, cast, overload

from .. import ConnectionFailed, to_thread
from ..abc import (
    ByteStreamConnectable,
    ConnectedUDPSocket,
    ConnectedUNIXDatagramSocket,
    IPAddressType,
    IPSockAddrType,
    SocketListener,
    SocketStream,
    UDPSocket,
    UNIXDatagramSocket,
    UNIXSocketStream,
)
from ..streams.stapled import MultiListener
from ..streams.tls import TLSConnectable, TLSStream
from ._eventloop import get_async_backend
from ._resources import aclose_forcefully
from ._tasks import as_completed

if TYPE_CHECKING:
    from _typeshed import FileDescriptorLike
else:
    FileDescriptorLike = object

if sys.version_info < (3, 11):
    from exceptiongroup import ExceptionGroup

if sys.version_info >= (3, 12):
    from typing import override
else:
    from typing_extensions import override

if sys.version_info < (3, 13):
    from typing_extensions import deprecated
else:
    from warnings import deprecated

IPPROTO_IPV6 = getattr(socket, "IPPROTO_IPV6", 41)  # https://bugs.python.org/issue29515

AnyIPAddressFamily = Literal[
    AddressFamily.AF_UNSPEC, AddressFamily.AF_INET, AddressFamily.AF_INET6
]
IPAddressFamily = Literal[AddressFamily.AF_INET, AddressFamily.AF_INET6]


# tls_hostname given
@overload
async def connect_tcp(
    remote_host: IPAddressType,
    remote_port: int,
    *,
    local_host: IPAddressType | None = ...,
    ssl_context: ssl.SSLContext | None = ...,
    tls_standard_compatible: bool = ...,
    tls_hostname: str,
    happy_eyeballs_delay: float = ...,
) -> TLSStream: ...


# ssl_context given
@overload
async def connect_tcp(
    remote_host: IPAddressType,
    remote_port: int,
    *,
    local_host: IPAddressType | None = ...,
    ssl_context: ssl.SSLContext,
    tls_standard_compatible: bool = ...,
    tls_hostname: str | None = ...,
    happy_eyeballs_delay: float = ...,
) -> TLSStream: ...


# tls=True
@overload
async def connect_tcp(
    remote_host: IPAddressType,
    remote_port: int,
    *,
    local_host: IPAddressType | None = ...,
    tls: Literal[True],
    ssl_context: ssl.SSLContext | None = ...,
    tls_standard_compatible: bool = ...,
    tls_hostname: str | None = ...,
    happy_eyeballs_delay: float = ...,
) -> TLSStream: ...


# tls=False
@overload
async def connect_tcp(
    remote_host: IPAddressType,
    remote_port: int,
    *,
    local_host: IPAddressType | None = ...,
    tls: Literal[False],
    ssl_context: ssl.SSLContext | None = ...,
    tls_standard_compatible: bool = ...,
    tls_hostname: str | None = ...,
    happy_eyeballs_delay: float = ...,
) -> SocketStream: ...


# No TLS arguments
@overload
async def connect_tcp(
    remote_host: IPAddressType,
    remote_port: int,
    *,
    local_host: IPAddressType | None = ...,
    happy_eyeballs_delay: float = ...,
) -> SocketStream: ...


async def connect_tcp(
    remote_host: IPAddressType,
    remote_port: int,
    *,
    local_host: IPAddressType | None = None,
    tls: bool = False,
    ssl_context: ssl.SSLContext | None = None,
    tls_standard_compatible: bool = True,
    tls_hostname: str | None = None,
    happy_eyeballs_delay: float = 0.25,
) -> SocketStream | TLSStream:
    """
    Connect to a host using the TCP protocol.

    This function implements the stateless version of the Happy Eyeballs algorithm (RFC
    6555). If ``remote_host`` is a host name that resolves to multiple IP addresses,
    each one is tried until one connection attempt succeeds. If the first attempt does
    not connected within 250 milliseconds, a second attempt is started using the next
    address in the list, and so on. On IPv6 enabled systems, an IPv6 address (if
    available) is tried first.

    When the connection has been established, a TLS handshake will be done if either
    ``ssl_context`` or ``tls_hostname`` is not ``None``, or if ``tls`` is ``True``.

    :param remote_host: the IP address or host name to connect to
    :param remote_port: port on the target host to connect to
    :param local_host: the interface address or name to bind the socket to before
        connecting
    :param tls: ``True`` to do a TLS handshake with the connected stream and return a
        :class:`~anyio.streams.tls.TLSStream` instead
    :param ssl_context: the SSL context object to use (if omitted, a default context is
        created)
    :param tls_standard_compatible: If ``True``, performs the TLS shutdown handshake
        before closing the stream and requires that the server does this as well.
        Otherwise, :exc:`~ssl.SSLEOFError` may be raised during reads from the stream.
        Some protocols, such as HTTP, require this option to be ``False``.
        See :meth:`~ssl.SSLContext.wrap_socket` for details.
    :param tls_hostname: host name to check the server certificate against (defaults to
        the value of ``remote_host``)
    :param happy_eyeballs_delay: delay (in seconds) before starting the next connection
        attempt
    :return: a socket stream object if no TLS handshake was done, otherwise a TLS stream
    :raises ConnectionFailed: if the connection fails

    """
    asynclib = get_async_backend()
    local_address: IPSockAddrType | None = None
    family = socket.AF_UNSPEC
    if local_host:
        gai_res = await getaddrinfo(str(local_host), None)
        family, *_, local_address = gai_res[0]

    target_host = str(remote_host)
    try:
        addr_obj = ip_address(remote_host)
    except ValueError:
        addr_obj = None

    if addr_obj is not None:
        if isinstance(addr_obj, IPv6Address):
            target_addrs = [(socket.AF_INET6, addr_obj.compressed)]
        else:
            target_addrs = [(socket.AF_INET, addr_obj.compressed)]
    else:
        # getaddrinfo() will raise an exception if name resolution fails
        gai_res = await getaddrinfo(
            target_host, remote_port, family=family, type=socket.SOCK_STREAM
        )

        # Organize the list so that the first address is an IPv6 address (if available)
        # and the second one is an IPv4 addresses. The rest can be in whatever order.
        v6_found = v4_found = False
        target_addrs = []
        for af, *_, sa in gai_res:
            if af == socket.AF_INET6 and not v6_found:
                v6_found = True
                target_addrs.insert(0, (af, sa[0]))
            elif af == socket.AF_INET and not v4_found and v6_found:
                v4_found = True
                target_addrs.insert(1, (af, sa[0]))
            else:
                target_addrs.append((af, sa[0]))

    async def try_connect(remote_ip: str) -> SocketStream | OSError:
        try:
            return await asynclib.connect_tcp(remote_ip, remote_port, local_address)
        except OSError as exc:
            return exc

    oserrors: list[OSError] = []
<<<<<<< HEAD
    connected_stream: SocketStream | None = None
    async with as_completed(
        [try_connect(remote_ip) for _af, remote_ip in target_addrs],
        max_per_second=1 // happy_eyeballs_delay,
    ) as results:
        async for handle in results:
            if handle.cancelled:
                continue

            retval = await handle
            if isinstance(retval, SocketStream):
                connected_stream = retval
                results.cancel_all()
            else:
                oserrors.append(retval)

    if connected_stream is None:
        cause = (
            oserrors[0]
            if len(oserrors) == 1
            else ExceptionGroup("multiple connection attempts failed", oserrors)
        )
        raise OSError("All connection attempts failed") from cause
=======
    try:
        async with create_task_group() as tg:
            for _af, addr in target_addrs:
                event = Event()
                tg.start_soon(try_connect, addr, event)
                with move_on_after(happy_eyeballs_delay):
                    await event.wait()

        if connected_stream is None:
            cause = (
                oserrors[0]
                if len(oserrors) == 1
                else ExceptionGroup("multiple connection attempts failed", oserrors)
            )
            raise OSError("All connection attempts failed") from cause
    finally:
        oserrors.clear()
>>>>>>> ca0a2fd9

    if tls or tls_hostname or ssl_context:
        try:
            return await TLSStream.wrap(
                connected_stream,
                server_side=False,
                hostname=tls_hostname or str(remote_host),
                ssl_context=ssl_context,
                standard_compatible=tls_standard_compatible,
            )
        except BaseException:
            await aclose_forcefully(connected_stream)
            raise

    return connected_stream


async def connect_unix(path: str | bytes | PathLike[Any]) -> UNIXSocketStream:
    """
    Connect to the given UNIX socket.

    Not available on Windows.

    :param path: path to the socket
    :return: a socket stream object
    :raises ConnectionFailed: if the connection fails

    """
    path = os.fspath(path)
    return await get_async_backend().connect_unix(path)


async def create_tcp_listener(
    *,
    local_host: IPAddressType | None = None,
    local_port: int = 0,
    family: AnyIPAddressFamily = socket.AddressFamily.AF_UNSPEC,
    backlog: int = 65536,
    reuse_port: bool = False,
) -> MultiListener[SocketStream]:
    """
    Create a TCP socket listener.

    :param local_port: port number to listen on
    :param local_host: IP address of the interface to listen on. If omitted, listen on
        all IPv4 and IPv6 interfaces. To listen on all interfaces on a specific address
        family, use ``0.0.0.0`` for IPv4 or ``::`` for IPv6.
    :param family: address family (used if ``local_host`` was omitted)
    :param backlog: maximum number of queued incoming connections (up to a maximum of
        2**16, or 65536)
    :param reuse_port: ``True`` to allow multiple sockets to bind to the same
        address/port (not supported on Windows)
    :return: a list of listener objects

    """
    asynclib = get_async_backend()
    backlog = min(backlog, 65536)
    local_host = str(local_host) if local_host is not None else None
    gai_res = await getaddrinfo(
        local_host,
        local_port,
        family=family,
        type=socket.SocketKind.SOCK_STREAM if sys.platform == "win32" else 0,
        flags=socket.AI_PASSIVE | socket.AI_ADDRCONFIG,
    )
    listeners: list[SocketListener] = []
    try:
        # The set() is here to work around a glibc bug:
        # https://sourceware.org/bugzilla/show_bug.cgi?id=14969
        sockaddr: tuple[str, int] | tuple[str, int, int, int]
        for fam, kind, *_, sockaddr in sorted(set(gai_res)):
            # Workaround for an uvloop bug where we don't get the correct scope ID for
            # IPv6 link-local addresses when passing type=socket.SOCK_STREAM to
            # getaddrinfo(): https://github.com/MagicStack/uvloop/issues/539
            if sys.platform != "win32" and kind is not SocketKind.SOCK_STREAM:
                continue

            raw_socket = socket.socket(fam)
            raw_socket.setblocking(False)

            # For Windows, enable exclusive address use. For others, enable address
            # reuse.
            if sys.platform == "win32":
                raw_socket.setsockopt(socket.SOL_SOCKET, socket.SO_EXCLUSIVEADDRUSE, 1)
            else:
                raw_socket.setsockopt(socket.SOL_SOCKET, socket.SO_REUSEADDR, 1)

            if reuse_port:
                raw_socket.setsockopt(socket.SOL_SOCKET, socket.SO_REUSEPORT, 1)

            # If only IPv6 was requested, disable dual stack operation
            if fam == socket.AF_INET6:
                raw_socket.setsockopt(IPPROTO_IPV6, socket.IPV6_V6ONLY, 1)

                # Workaround for #554
                if "%" in sockaddr[0]:
                    addr, scope_id = sockaddr[0].split("%", 1)
                    sockaddr = (addr, sockaddr[1], 0, int(scope_id))

            raw_socket.bind(sockaddr)
            raw_socket.listen(backlog)
            listener = asynclib.create_tcp_listener(raw_socket)
            listeners.append(listener)
    except BaseException:
        for listener in listeners:
            await listener.aclose()

        raise

    return MultiListener(listeners)


async def create_unix_listener(
    path: str | bytes | PathLike[Any],
    *,
    mode: int | None = None,
    backlog: int = 65536,
) -> SocketListener:
    """
    Create a UNIX socket listener.

    Not available on Windows.

    :param path: path of the socket
    :param mode: permissions to set on the socket
    :param backlog: maximum number of queued incoming connections (up to a maximum of
        2**16, or 65536)
    :return: a listener object

    .. versionchanged:: 3.0
        If a socket already exists on the file system in the given path, it will be
        removed first.

    """
    backlog = min(backlog, 65536)
    raw_socket = await setup_unix_local_socket(path, mode, socket.SOCK_STREAM)
    try:
        raw_socket.listen(backlog)
        return get_async_backend().create_unix_listener(raw_socket)
    except BaseException:
        raw_socket.close()
        raise


async def create_udp_socket(
    family: AnyIPAddressFamily = AddressFamily.AF_UNSPEC,
    *,
    local_host: IPAddressType | None = None,
    local_port: int = 0,
    reuse_port: bool = False,
) -> UDPSocket:
    """
    Create a UDP socket.

    If ``port`` has been given, the socket will be bound to this port on the local
    machine, making this socket suitable for providing UDP based services.

    :param family: address family (``AF_INET`` or ``AF_INET6``) – automatically
        determined from ``local_host`` if omitted
    :param local_host: IP address or host name of the local interface to bind to
    :param local_port: local port to bind to
    :param reuse_port: ``True`` to allow multiple sockets to bind to the same
        address/port (not supported on Windows)
    :return: a UDP socket

    """
    if family is AddressFamily.AF_UNSPEC and not local_host:
        raise ValueError('Either "family" or "local_host" must be given')

    if local_host:
        gai_res = await getaddrinfo(
            str(local_host),
            local_port,
            family=family,
            type=socket.SOCK_DGRAM,
            flags=socket.AI_PASSIVE | socket.AI_ADDRCONFIG,
        )
        family = cast(AnyIPAddressFamily, gai_res[0][0])
        local_address = gai_res[0][-1]
    elif family is AddressFamily.AF_INET6:
        local_address = ("::", 0)
    else:
        local_address = ("0.0.0.0", 0)

    sock = await get_async_backend().create_udp_socket(
        family, local_address, None, reuse_port
    )
    return cast(UDPSocket, sock)


async def create_connected_udp_socket(
    remote_host: IPAddressType,
    remote_port: int,
    *,
    family: AnyIPAddressFamily = AddressFamily.AF_UNSPEC,
    local_host: IPAddressType | None = None,
    local_port: int = 0,
    reuse_port: bool = False,
) -> ConnectedUDPSocket:
    """
    Create a connected UDP socket.

    Connected UDP sockets can only communicate with the specified remote host/port, an
    any packets sent from other sources are dropped.

    :param remote_host: remote host to set as the default target
    :param remote_port: port on the remote host to set as the default target
    :param family: address family (``AF_INET`` or ``AF_INET6``) – automatically
        determined from ``local_host`` or ``remote_host`` if omitted
    :param local_host: IP address or host name of the local interface to bind to
    :param local_port: local port to bind to
    :param reuse_port: ``True`` to allow multiple sockets to bind to the same
        address/port (not supported on Windows)
    :return: a connected UDP socket

    """
    local_address = None
    if local_host:
        gai_res = await getaddrinfo(
            str(local_host),
            local_port,
            family=family,
            type=socket.SOCK_DGRAM,
            flags=socket.AI_PASSIVE | socket.AI_ADDRCONFIG,
        )
        family = cast(AnyIPAddressFamily, gai_res[0][0])
        local_address = gai_res[0][-1]

    gai_res = await getaddrinfo(
        str(remote_host), remote_port, family=family, type=socket.SOCK_DGRAM
    )
    family = cast(AnyIPAddressFamily, gai_res[0][0])
    remote_address = gai_res[0][-1]

    sock = await get_async_backend().create_udp_socket(
        family, local_address, remote_address, reuse_port
    )
    return cast(ConnectedUDPSocket, sock)


async def create_unix_datagram_socket(
    *,
    local_path: None | str | bytes | PathLike[Any] = None,
    local_mode: int | None = None,
) -> UNIXDatagramSocket:
    """
    Create a UNIX datagram socket.

    Not available on Windows.

    If ``local_path`` has been given, the socket will be bound to this path, making this
    socket suitable for receiving datagrams from other processes. Other processes can
    send datagrams to this socket only if ``local_path`` is set.

    If a socket already exists on the file system in the ``local_path``, it will be
    removed first.

    :param local_path: the path on which to bind to
    :param local_mode: permissions to set on the local socket
    :return: a UNIX datagram socket

    """
    raw_socket = await setup_unix_local_socket(
        local_path, local_mode, socket.SOCK_DGRAM
    )
    return await get_async_backend().create_unix_datagram_socket(raw_socket, None)


async def create_connected_unix_datagram_socket(
    remote_path: str | bytes | PathLike[Any],
    *,
    local_path: None | str | bytes | PathLike[Any] = None,
    local_mode: int | None = None,
) -> ConnectedUNIXDatagramSocket:
    """
    Create a connected UNIX datagram socket.

    Connected datagram sockets can only communicate with the specified remote path.

    If ``local_path`` has been given, the socket will be bound to this path, making
    this socket suitable for receiving datagrams from other processes. Other processes
    can send datagrams to this socket only if ``local_path`` is set.

    If a socket already exists on the file system in the ``local_path``, it will be
    removed first.

    :param remote_path: the path to set as the default target
    :param local_path: the path on which to bind to
    :param local_mode: permissions to set on the local socket
    :return: a connected UNIX datagram socket

    """
    remote_path = os.fspath(remote_path)
    raw_socket = await setup_unix_local_socket(
        local_path, local_mode, socket.SOCK_DGRAM
    )
    return await get_async_backend().create_unix_datagram_socket(
        raw_socket, remote_path
    )


async def getaddrinfo(
    host: bytes | str | None,
    port: str | int | None,
    *,
    family: int | AddressFamily = 0,
    type: int | SocketKind = 0,
    proto: int = 0,
    flags: int = 0,
) -> list[tuple[AddressFamily, SocketKind, int, str, tuple[str, int]]]:
    """
    Look up a numeric IP address given a host name.

    Internationalized domain names are translated according to the (non-transitional)
    IDNA 2008 standard.

    .. note:: 4-tuple IPv6 socket addresses are automatically converted to 2-tuples of
        (host, port), unlike what :func:`socket.getaddrinfo` does.

    :param host: host name
    :param port: port number
    :param family: socket family (`'AF_INET``, ...)
    :param type: socket type (``SOCK_STREAM``, ...)
    :param proto: protocol number
    :param flags: flags to pass to upstream ``getaddrinfo()``
    :return: list of tuples containing (family, type, proto, canonname, sockaddr)

    .. seealso:: :func:`socket.getaddrinfo`

    """
    # Handle unicode hostnames
    if isinstance(host, str):
        try:
            encoded_host: bytes | None = host.encode("ascii")
        except UnicodeEncodeError:
            import idna

            encoded_host = idna.encode(host, uts46=True)
    else:
        encoded_host = host

    gai_res = await get_async_backend().getaddrinfo(
        encoded_host, port, family=family, type=type, proto=proto, flags=flags
    )
    return [
        (family, type, proto, canonname, convert_ipv6_sockaddr(sockaddr))
        for family, type, proto, canonname, sockaddr in gai_res
        # filter out IPv6 results when IPv6 is disabled
        if not isinstance(sockaddr[0], int)
    ]


def getnameinfo(sockaddr: IPSockAddrType, flags: int = 0) -> Awaitable[tuple[str, str]]:
    """
    Look up the host name of an IP address.

    :param sockaddr: socket address (e.g. (ipaddress, port) for IPv4)
    :param flags: flags to pass to upstream ``getnameinfo()``
    :return: a tuple of (host name, service name)

    .. seealso:: :func:`socket.getnameinfo`

    """
    return get_async_backend().getnameinfo(sockaddr, flags)


@deprecated("This function is deprecated; use `wait_readable` instead")
def wait_socket_readable(sock: socket.socket) -> Awaitable[None]:
    """
    .. deprecated:: 4.7.0
       Use :func:`wait_readable` instead.

    Wait until the given socket has data to be read.

    .. warning:: Only use this on raw sockets that have not been wrapped by any higher
        level constructs like socket streams!

    :param sock: a socket object
    :raises ~anyio.ClosedResourceError: if the socket was closed while waiting for the
        socket to become readable
    :raises ~anyio.BusyResourceError: if another task is already waiting for the socket
        to become readable

    """
    return get_async_backend().wait_readable(sock.fileno())


@deprecated("This function is deprecated; use `wait_writable` instead")
def wait_socket_writable(sock: socket.socket) -> Awaitable[None]:
    """
    .. deprecated:: 4.7.0
       Use :func:`wait_writable` instead.

    Wait until the given socket can be written to.

    This does **NOT** work on Windows when using the asyncio backend with a proactor
    event loop (default on py3.8+).

    .. warning:: Only use this on raw sockets that have not been wrapped by any higher
        level constructs like socket streams!

    :param sock: a socket object
    :raises ~anyio.ClosedResourceError: if the socket was closed while waiting for the
        socket to become writable
    :raises ~anyio.BusyResourceError: if another task is already waiting for the socket
        to become writable

    """
    return get_async_backend().wait_writable(sock.fileno())


def wait_readable(obj: FileDescriptorLike) -> Awaitable[None]:
    """
    Wait until the given object has data to be read.

    On Unix systems, ``obj`` must either be an integer file descriptor, or else an
    object with a ``.fileno()`` method which returns an integer file descriptor. Any
    kind of file descriptor can be passed, though the exact semantics will depend on
    your kernel. For example, this probably won't do anything useful for on-disk files.

    On Windows systems, ``obj`` must either be an integer ``SOCKET`` handle, or else an
    object with a ``.fileno()`` method which returns an integer ``SOCKET`` handle. File
    descriptors aren't supported, and neither are handles that refer to anything besides
    a ``SOCKET``.

    On backends where this functionality is not natively provided (asyncio
    ``ProactorEventLoop`` on Windows), it is provided using a separate selector thread
    which is set to shut down when the interpreter shuts down.

    .. warning:: Don't use this on raw sockets that have been wrapped by any higher
        level constructs like socket streams!

    :param obj: an object with a ``.fileno()`` method or an integer handle
    :raises ~anyio.ClosedResourceError: if the object was closed while waiting for the
        object to become readable
    :raises ~anyio.BusyResourceError: if another task is already waiting for the object
        to become readable

    """
    return get_async_backend().wait_readable(obj)


def wait_writable(obj: FileDescriptorLike) -> Awaitable[None]:
    """
    Wait until the given object can be written to.

    :param obj: an object with a ``.fileno()`` method or an integer handle
    :raises ~anyio.ClosedResourceError: if the object was closed while waiting for the
        object to become writable
    :raises ~anyio.BusyResourceError: if another task is already waiting for the object
        to become writable

    .. seealso:: See the documentation of :func:`wait_readable` for the definition of
       ``obj`` and notes on backend compatibility.

    .. warning:: Don't use this on raw sockets that have been wrapped by any higher
        level constructs like socket streams!

    """
    return get_async_backend().wait_writable(obj)


def notify_closing(obj: FileDescriptorLike) -> None:
    """
    Call this before closing a file descriptor (on Unix) or socket (on
    Windows). This will cause any `wait_readable` or `wait_writable`
    calls on the given object to immediately wake up and raise
    `~anyio.ClosedResourceError`.

    This doesn't actually close the object – you still have to do that
    yourself afterwards. Also, you want to be careful to make sure no
    new tasks start waiting on the object in between when you call this
    and when it's actually closed. So to close something properly, you
    usually want to do these steps in order:

    1. Explicitly mark the object as closed, so that any new attempts
       to use it will abort before they start.
    2. Call `notify_closing` to wake up any already-existing users.
    3. Actually close the object.

    It's also possible to do them in a different order if that's more
    convenient, *but only if* you make sure not to have any checkpoints in
    between the steps. This way they all happen in a single atomic
    step, so other tasks won't be able to tell what order they happened
    in anyway.

    :param obj: an object with a ``.fileno()`` method or an integer handle

    """
    get_async_backend().notify_closing(obj)


#
# Private API
#


def convert_ipv6_sockaddr(
    sockaddr: tuple[str, int, int, int] | tuple[str, int],
) -> tuple[str, int]:
    """
    Convert a 4-tuple IPv6 socket address to a 2-tuple (address, port) format.

    If the scope ID is nonzero, it is added to the address, separated with ``%``.
    Otherwise the flow id and scope id are simply cut off from the tuple.
    Any other kinds of socket addresses are returned as-is.

    :param sockaddr: the result of :meth:`~socket.socket.getsockname`
    :return: the converted socket address

    """
    # This is more complicated than it should be because of MyPy
    if isinstance(sockaddr, tuple) and len(sockaddr) == 4:
        host, port, flowinfo, scope_id = sockaddr
        if scope_id:
            # PyPy (as of v7.3.11) leaves the interface name in the result, so
            # we discard it and only get the scope ID from the end
            # (https://foss.heptapod.net/pypy/pypy/-/issues/3938)
            host = host.split("%")[0]

            # Add scope_id to the address
            return f"{host}%{scope_id}", port
        else:
            return host, port
    else:
        return sockaddr


async def setup_unix_local_socket(
    path: None | str | bytes | PathLike[Any],
    mode: int | None,
    socktype: int,
) -> socket.socket:
    """
    Create a UNIX local socket object, deleting the socket at the given path if it
    exists.

    Not available on Windows.

    :param path: path of the socket
    :param mode: permissions to set on the socket
    :param socktype: socket.SOCK_STREAM or socket.SOCK_DGRAM

    """
    path_str: str | None
    if path is not None:
        path_str = os.fsdecode(path)

        # Linux abstract namespace sockets aren't backed by a concrete file so skip stat call
        if not path_str.startswith("\0"):
            # Copied from pathlib...
            try:
                stat_result = os.stat(path)
            except OSError as e:
                if e.errno not in (
                    errno.ENOENT,
                    errno.ENOTDIR,
                    errno.EBADF,
                    errno.ELOOP,
                ):
                    raise
            else:
                if stat.S_ISSOCK(stat_result.st_mode):
                    os.unlink(path)
    else:
        path_str = None

    raw_socket = socket.socket(socket.AF_UNIX, socktype)
    raw_socket.setblocking(False)

    if path_str is not None:
        try:
            await to_thread.run_sync(raw_socket.bind, path_str, abandon_on_cancel=True)
            if mode is not None:
                await to_thread.run_sync(chmod, path_str, mode, abandon_on_cancel=True)
        except BaseException:
            raw_socket.close()
            raise

    return raw_socket


@dataclass
class TCPConnectable(ByteStreamConnectable):
    """
    Connects to a TCP server at the given host and port.

    :param host: host name or IP address of the server
    :param port: TCP port number of the server
    """

    host: str | IPv4Address | IPv6Address
    port: int

    def __post_init__(self) -> None:
        if self.port < 1 or self.port > 65535:
            raise ValueError("TCP port number out of range")

    @override
    async def connect(self) -> SocketStream:
        try:
            return await connect_tcp(self.host, self.port)
        except OSError as exc:
            raise ConnectionFailed(
                f"error connecting to {self.host}:{self.port}: {exc}"
            ) from exc


@dataclass
class UNIXConnectable(ByteStreamConnectable):
    """
    Connects to a UNIX domain socket at the given path.

    :param path: the file system path of the socket
    """

    path: str | bytes | PathLike[str] | PathLike[bytes]

    @override
    async def connect(self) -> UNIXSocketStream:
        try:
            return await connect_unix(self.path)
        except OSError as exc:
            raise ConnectionFailed(f"error connecting to {self.path!r}: {exc}") from exc


def as_connectable(
    remote: ByteStreamConnectable
    | tuple[str | IPv4Address | IPv6Address, int]
    | str
    | bytes
    | PathLike[str],
    /,
    *,
    tls: bool | ssl.SSLContext = False,
    ssl_context: ssl.SSLContext | None = None,
    tls_hostname: str | None = None,
    tls_standard_compatible: bool = True,
) -> ByteStreamConnectable:
    """
    Return a byte stream connectable from the given object.

    If a bytestream connectable is given, it is returned unchanged.
    If a tuple of (host, port) is given, a TCP connectable is returned.
    If a string or bytes path is given, a UNIX connectable is returned.

    If either ``tls``, ``ssl_context`` or ``tls_hostname`` is given, the created
    connectable is wrapped with a :class:`TLSConnectable`.

    :param remote: a connectable, a tuple of (host, port) or a path to a UNIX socket
    :param tls: if ``True``, enable TLS with the default settings (unless other TLS
        settings are provided)
    :param ssl_context: the SSLContext object to use (if not provided, a secure default
        will be created)
    :param tls_hostname: host name of the server to use for checking the server
        certificate (defaults to the host portion of the address for TCP connectables)
    :param tls_standard_compatible: if ``False``, skip the closing handshake when
        closing the connection, and don't raise an exception if the server does the same

    """
    connectable: TCPConnectable | UNIXConnectable | TLSConnectable
    if isinstance(remote, ByteStreamConnectable):
        return remote
    elif isinstance(remote, tuple):
        connectable = TCPConnectable(*remote)
    elif isinstance(remote, (str, bytes, PathLike)):
        connectable = UNIXConnectable(remote)
    else:
        raise TypeError(f"cannot convert {remote!r} to a connectable")

    if tls or tls_hostname or ssl_context:
        if not tls_hostname and isinstance(connectable, TCPConnectable):
            tls_hostname = str(connectable.host)

        ssl_context = tls if isinstance(tls, ssl.SSLContext) else None
        connectable = TLSConnectable(
            connectable,
            ssl_context=ssl_context,
            hostname=tls_hostname,
            standard_compatible=tls_standard_compatible,
        )

    return connectable<|MERGE_RESOLUTION|>--- conflicted
+++ resolved
@@ -217,7 +217,6 @@
             return exc
 
     oserrors: list[OSError] = []
-<<<<<<< HEAD
     connected_stream: SocketStream | None = None
     async with as_completed(
         [try_connect(remote_ip) for _af, remote_ip in target_addrs],
@@ -241,25 +240,6 @@
             else ExceptionGroup("multiple connection attempts failed", oserrors)
         )
         raise OSError("All connection attempts failed") from cause
-=======
-    try:
-        async with create_task_group() as tg:
-            for _af, addr in target_addrs:
-                event = Event()
-                tg.start_soon(try_connect, addr, event)
-                with move_on_after(happy_eyeballs_delay):
-                    await event.wait()
-
-        if connected_stream is None:
-            cause = (
-                oserrors[0]
-                if len(oserrors) == 1
-                else ExceptionGroup("multiple connection attempts failed", oserrors)
-            )
-            raise OSError("All connection attempts failed") from cause
-    finally:
-        oserrors.clear()
->>>>>>> ca0a2fd9
 
     if tls or tls_hostname or ssl_context:
         try:
