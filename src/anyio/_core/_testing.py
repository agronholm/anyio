from __future__ import annotations
<<<<<<< HEAD

from collections.abc import Awaitable, Generator
from typing import Any
=======
>>>>>>> 195b1cdb

from typing import Any, Awaitable, Generator

from ._eventloop import get_async_backend


class TaskInfo:
    """
    Represents an asynchronous task.

    :ivar int id: the unique identifier of the task
    :ivar parent_id: the identifier of the parent task, if any
    :vartype parent_id: Optional[int]
    :ivar str name: the description of the task (if any)
    :ivar ~collections.abc.Coroutine coro: the coroutine object of the task
    """

    __slots__ = "_name", "id", "parent_id", "name", "coro"

    def __init__(
        self,
        id: int,
        parent_id: int | None,
        name: str | None,
<<<<<<< HEAD
        coro: Generator | Awaitable[Any],
=======
        coro: Generator[Any, Any, Any] | Awaitable[Any],
>>>>>>> 195b1cdb
    ):
        func = get_current_task
        self._name = f"{func.__module__}.{func.__qualname__}"
        self.id: int = id
        self.parent_id: int | None = parent_id
        self.name: str | None = name
<<<<<<< HEAD
        self.coro: Generator | Awaitable[Any] = coro
=======
        self.coro: Generator[Any, Any, Any] | Awaitable[Any] = coro
>>>>>>> 195b1cdb

    def __eq__(self, other: object) -> bool:
        if isinstance(other, TaskInfo):
            return self.id == other.id

        return NotImplemented

    def __hash__(self) -> int:
        return hash(self.id)

    def __repr__(self) -> str:
        return f"{self.__class__.__name__}(id={self.id!r}, name={self.name!r})"
<<<<<<< HEAD

    def __await__(self) -> Generator[None, None, TaskInfo]:
        _warn_deprecation(self)
        if False:
            yield

        return self
=======
>>>>>>> 195b1cdb

    def _unwrap(self) -> TaskInfo:
        return self


def get_current_task() -> TaskInfo:
    """
    Return the current task.

    :return: a representation of the current task

    """
    return get_async_backend().get_current_task()


def get_running_tasks() -> list[TaskInfo]:
    """
    Return a list of running tasks in the current event loop.

    :return: a list of task info objects

    """
    return get_async_backend().get_running_tasks()


async def wait_all_tasks_blocked() -> None:
    """Wait until all other tasks are waiting for something."""
    await get_async_backend().wait_all_tasks_blocked()<|MERGE_RESOLUTION|>--- conflicted
+++ resolved
@@ -1,12 +1,7 @@
 from __future__ import annotations
-<<<<<<< HEAD
 
 from collections.abc import Awaitable, Generator
 from typing import Any
-=======
->>>>>>> 195b1cdb
-
-from typing import Any, Awaitable, Generator
 
 from ._eventloop import get_async_backend
 
@@ -29,22 +24,14 @@
         id: int,
         parent_id: int | None,
         name: str | None,
-<<<<<<< HEAD
-        coro: Generator | Awaitable[Any],
-=======
         coro: Generator[Any, Any, Any] | Awaitable[Any],
->>>>>>> 195b1cdb
     ):
         func = get_current_task
         self._name = f"{func.__module__}.{func.__qualname__}"
         self.id: int = id
         self.parent_id: int | None = parent_id
         self.name: str | None = name
-<<<<<<< HEAD
-        self.coro: Generator | Awaitable[Any] = coro
-=======
         self.coro: Generator[Any, Any, Any] | Awaitable[Any] = coro
->>>>>>> 195b1cdb
 
     def __eq__(self, other: object) -> bool:
         if isinstance(other, TaskInfo):
@@ -57,16 +44,6 @@
 
     def __repr__(self) -> str:
         return f"{self.__class__.__name__}(id={self.id!r}, name={self.name!r})"
-<<<<<<< HEAD
-
-    def __await__(self) -> Generator[None, None, TaskInfo]:
-        _warn_deprecation(self)
-        if False:
-            yield
-
-        return self
-=======
->>>>>>> 195b1cdb
 
     def _unwrap(self) -> TaskInfo:
         return self
