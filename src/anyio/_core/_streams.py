--- conflicted
+++ resolved
@@ -1,11 +1,7 @@
 from __future__ import annotations
 
 import math
-<<<<<<< HEAD
-from typing import TypeVar, overload
-=======
-from typing import Any, Optional, Tuple, Type, TypeVar, overload
->>>>>>> 90d5d5e1
+from typing import Any, TypeVar, overload
 
 from ..streams.memory import (
     MemoryObjectReceiveStream, MemoryObjectSendStream, MemoryObjectStreamState)
@@ -23,22 +19,13 @@
 @overload
 def create_memory_object_stream(
     max_buffer_size: float = 0
-<<<<<<< HEAD
-) -> tuple[MemoryObjectSendStream, MemoryObjectReceiveStream]:
-=======
-) -> Tuple[MemoryObjectSendStream[Any], MemoryObjectReceiveStream[Any]]:
->>>>>>> 90d5d5e1
+) -> tuple[MemoryObjectSendStream[Any], MemoryObjectReceiveStream[Any]]:
     ...
 
 
 def create_memory_object_stream(
-<<<<<<< HEAD
     max_buffer_size: float = 0, item_type: type[T_Item] | None = None
-) -> tuple[MemoryObjectSendStream, MemoryObjectReceiveStream]:
-=======
-    max_buffer_size: float = 0, item_type: Optional[Type[T_Item]] = None
-) -> Tuple[MemoryObjectSendStream[Any], MemoryObjectReceiveStream[Any]]:
->>>>>>> 90d5d5e1
+) -> tuple[MemoryObjectSendStream[Any], MemoryObjectReceiveStream[Any]]:
     """
     Create a memory object stream.
 
