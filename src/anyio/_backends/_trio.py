--- conflicted
+++ resolved
@@ -12,13 +12,8 @@
 from socket import AddressFamily, SocketKind
 from types import TracebackType
 from typing import (
-<<<<<<< HEAD
-    IO, Any, Awaitable, Callable, Collection, ContextManager, Coroutine, Deque, Generic, Mapping,
-    NoReturn, Sequence, TypeVar)
-=======
-    Any, Awaitable, Callable, Collection, ContextManager, Coroutine, Deque, Generic, Mapping,
+    Any, Awaitable, Callable, Collection, ContextManager, Coroutine, Deque, Generic, IO, Mapping,
     NoReturn, Sequence, TypeVar, cast)
->>>>>>> c4aeb6b1
 
 import trio.from_thread
 from outcome import Error, Outcome, Value
@@ -257,25 +252,6 @@
         return self._stderr
 
 
-<<<<<<< HEAD
-async def open_process(command: str | Sequence[str], *, shell: bool,
-                       stdin: int | IO[Any] | None,
-                       stdout: int | IO[Any] | None,
-                       stderr: int | IO[Any] | None,
-                       cwd: str | bytes | PathLike | None = None,
-                       env: Mapping[str, str] | None = None,
-                       start_new_session: bool = False) -> Process:
-    process = await trio_open_process(command, stdin=stdin, stdout=stdout, stderr=stderr,
-                                      shell=shell, cwd=cwd, env=env,
-                                      start_new_session=start_new_session)
-    stdin_stream = SendStreamWrapper(process.stdin) if process.stdin else None
-    stdout_stream = ReceiveStreamWrapper(process.stdout) if process.stdout else None
-    stderr_stream = ReceiveStreamWrapper(process.stderr) if process.stderr else None
-    return Process(process, stdin_stream, stdout_stream, stderr_stream)
-
-
-=======
->>>>>>> c4aeb6b1
 class _ProcessPoolShutdownInstrument(trio.abc.Instrument):
     def after_run(self) -> None:
         super().after_run()
@@ -738,8 +714,10 @@
         return BlockingPortal()
 
     @classmethod
-    async def open_process(cls, command: str | Sequence[str], *, shell: bool,
-                           stdin: int, stdout: int, stderr: int,
+    async def open_process(command: str | Sequence[str], *, shell: bool,
+                           stdin: int | IO[Any] | None,
+                           stdout: int | IO[Any] | None,
+                           stderr: int | IO[Any] | None,
                            cwd: str | bytes | PathLike | None = None,
                            env: Mapping[str, str] | None = None,
                            start_new_session: bool = False) -> Process:
