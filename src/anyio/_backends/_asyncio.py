import asyncio
import concurrent.futures
import math
import socket
import sys
from collections import OrderedDict, deque
from concurrent.futures import Future
from contextlib import contextmanager
from dataclasses import dataclass
from functools import wraps
from inspect import isgenerator
from socket import AddressFamily, SocketKind, SocketType
from threading import Thread
from types import TracebackType
from typing import (
    Any, Awaitable, Callable, Coroutine, Deque, Dict, Generator, List, Optional, Sequence, Set,
    Tuple, Type, TypeVar, Union, cast)
from weakref import WeakKeyDictionary

from .. import TaskInfo, abc
from .._core._eventloop import claim_worker_thread, threadlocals
from .._core._exceptions import (
    BrokenResourceError, BusyResourceError, ClosedResourceError, EndOfStream)
from .._core._exceptions import ExceptionGroup as BaseExceptionGroup
from .._core._exceptions import WouldBlock
from .._core._sockets import GetAddrInfoReturnType, convert_ipv6_sockaddr
from .._core._synchronization import ResourceGuard
from ..abc import IPSockAddrType, UDPPacketType

if sys.version_info >= (3, 7):
    from asyncio import all_tasks, create_task, current_task, get_running_loop
    from asyncio import run as native_run
else:

    _T = TypeVar('_T')

    def native_run(main, *, debug=False):
        # Snatched from Python 3.7
        from asyncio import coroutines, events, tasks

        def _cancel_all_tasks(loop):
            to_cancel = all_tasks(loop)
            if not to_cancel:
                return

            for task in to_cancel:
                task.cancel()

            loop.run_until_complete(
                tasks.gather(*to_cancel, loop=loop, return_exceptions=True))

            for task in to_cancel:
                if task.cancelled():
                    continue
                if task.exception() is not None:
                    loop.call_exception_handler({
                        'message': 'unhandled exception during asyncio.run() shutdown',
                        'exception': task.exception(),
                        'task': task,
                    })

        if events._get_running_loop() is not None:
            raise RuntimeError(
                "asyncio.run() cannot be called from a running event loop")

        if not coroutines.iscoroutine(main):
            raise ValueError("a coroutine was expected, got {!r}".format(main))

        loop = events.new_event_loop()
        try:
            events.set_event_loop(loop)
            loop.set_debug(debug)
            return loop.run_until_complete(main)
        finally:
            try:
                _cancel_all_tasks(loop)
                loop.run_until_complete(loop.shutdown_asyncgens())
            finally:
                events.set_event_loop(None)
                loop.close()

    def create_task(coro: Union[Generator[Any, None, _T], Awaitable[_T]], *,  # type: ignore
                    name: Optional[str] = None) -> asyncio.Task:
        return get_running_loop().create_task(coro)

    def get_running_loop() -> asyncio.AbstractEventLoop:
        loop = asyncio._get_running_loop()
        if loop is not None:
            return loop
        else:
            raise RuntimeError('no running event loop')

    def all_tasks(loop: Optional[asyncio.AbstractEventLoop] = None) -> Set[asyncio.Task]:
        """Return a set of all tasks for the loop."""
        from asyncio import Task

        if loop is None:
            loop = get_running_loop()

        return {t for t in Task.all_tasks(loop) if not t.done()}

    def current_task(loop: Optional[asyncio.AbstractEventLoop] = None) -> Optional[asyncio.Task]:
        if loop is None:
            loop = get_running_loop()

        return asyncio.Task.current_task(loop)

T_Retval = TypeVar('T_Retval')

# Check whether there is native support for task names in asyncio (3.8+)
_native_task_names = hasattr(asyncio.Task, 'get_name')


def get_callable_name(func: Callable) -> str:
    module = getattr(func, '__module__', None)
    qualname = getattr(func, '__qualname__', None)
    return '.'.join([x for x in (module, qualname) if x])


#
# Event loop
#

def _maybe_set_event_loop_policy(policy: Optional[asyncio.AbstractEventLoopPolicy],
                                 use_uvloop: bool) -> None:
    # On CPython, use uvloop when possible if no other policy has been given and if not
    # explicitly disabled
    if policy is None and use_uvloop and sys.implementation.name == 'cpython':
        try:
            import uvloop
        except ImportError:
            pass
        else:
            # Test for missing shutdown_default_executor() (uvloop 0.14.0 and earlier)
            if (not hasattr(asyncio.AbstractEventLoop, 'shutdown_default_executor')
                    or hasattr(uvloop.loop.Loop, 'shutdown_default_executor')):
                policy = uvloop.EventLoopPolicy()

    if policy is not None:
        asyncio.set_event_loop_policy(policy)


def run(func: Callable[..., T_Retval], *args, debug: bool = False, use_uvloop: bool = True,
        policy: Optional[asyncio.AbstractEventLoopPolicy] = None) -> T_Retval:
    @wraps(func)
    async def wrapper():
        task = current_task()
        task_state = TaskState(None, get_callable_name(func), None)
        _task_states[task] = task_state
        if _native_task_names:
            task.set_name(task_state.name)

        try:
            return await func(*args)
        finally:
            del _task_states[task]

    _maybe_set_event_loop_policy(policy, use_uvloop)
    return native_run(wrapper(), debug=debug)


#
# Miscellaneous
#

async def sleep(delay: float) -> None:
    await checkpoint()
    await asyncio.sleep(delay)


#
# Timeouts and cancellation
#

CancelledError = asyncio.CancelledError


class CancelScope(abc.CancelScope):
    __slots__ = ('_deadline', '_shield', '_parent_scope', '_cancel_called', '_active',
                 '_timeout_task', '_tasks', '_host_task', '_timeout_expired')

    def __init__(self, deadline: float = math.inf, shield: bool = False):
        self._deadline = deadline
        self._shield = shield
        self._parent_scope: Optional[CancelScope] = None
        self._cancel_called = False
        self._active = False
        self._timeout_task: Optional[asyncio.Task] = None
        self._tasks: Set[asyncio.Task] = set()
        self._host_task: Optional[asyncio.Task] = None
        self._timeout_expired = False

    def __enter__(self):
        async def timeout():
            await asyncio.sleep(self._deadline - get_running_loop().time())
            self._timeout_expired = True
            self.cancel()

        if self._active:
            raise RuntimeError(
                "Each CancelScope may only be used for a single 'with' block"
            )

        self._host_task = current_task()
        self._tasks.add(self._host_task)
        try:
            task_state = _task_states[self._host_task]
        except KeyError:
            task_name = self._host_task.get_name() if _native_task_names else None
            task_state = TaskState(None, task_name, self)
            _task_states[self._host_task] = task_state
        else:
            self._parent_scope = task_state.cancel_scope
            task_state.cancel_scope = self

        if self._deadline != math.inf:
            if get_running_loop().time() >= self._deadline:
                self._cancel_called = True
                self._timeout_expired = True
            else:
                self._timeout_task = get_running_loop().create_task(timeout())

        self._active = True
        return self

    def __exit__(self, exc_type: Optional[Type[BaseException]], exc_val: Optional[BaseException],
                 exc_tb: Optional[TracebackType]) -> Optional[bool]:
        self._active = False
        if self._timeout_task:
            self._timeout_task.cancel()

        assert self._host_task is not None
        self._tasks.remove(self._host_task)
        host_task_state = _task_states.get(self._host_task)
        if host_task_state is not None and host_task_state.cancel_scope is self:
            host_task_state.cancel_scope = self._parent_scope

        if exc_val is not None:
            exceptions = exc_val.exceptions if isinstance(exc_val, ExceptionGroup) else [exc_val]
            if all(isinstance(exc, CancelledError) for exc in exceptions):
                if self._timeout_expired:
                    return True
                elif not self._parent_cancelled():
                    # This scope was directly cancelled
                    return True

        return None

    def _cancel(self):
        # Deliver cancellation to directly contained tasks and nested cancel scopes
        this_task = current_task()
        for task in self._tasks:
            # Cancel the task directly, but only if it's blocked and isn't within a shielded scope
            cancel_scope = _task_states[task].cancel_scope
            if cancel_scope is self:
                # Only deliver the cancellation if the task is already running (but not this task!)
                if task is this_task:
                    continue

                if isgenerator(task._coro):  # type: ignore
                    awaitable = task._coro.gi_yieldfrom
                elif asyncio.iscoroutine(task._coro) and hasattr(task._coro, 'cr_await'):
                    awaitable = task._coro.cr_await
                else:
                    awaitable = task._coro

                if awaitable is not None:
                    task.cancel()
            elif not cancel_scope._shielded_to(self):
                cancel_scope._cancel()

    def _shielded_to(self, parent: Optional['CancelScope']) -> bool:
        # Check whether this task or any parent up to (but not including) the "parent" argument is
        # shielded
        cancel_scope: Optional[CancelScope] = self
        while cancel_scope is not None and cancel_scope is not parent:
            if cancel_scope._shield:
                return True
            else:
                cancel_scope = cancel_scope._parent_scope

        return False

    def _parent_cancelled(self) -> bool:
        # Check whether any parent has been cancelled
        cancel_scope = self._parent_scope
        while cancel_scope is not None and not cancel_scope._shield:
            if cancel_scope._cancel_called:
                return True
            else:
                cancel_scope = cancel_scope._parent_scope

        return False

    def cancel(self) -> None:
        if self._cancel_called:
            return

        self._cancel_called = True
        self._cancel()

    @property
    def deadline(self) -> float:
        return self._deadline

    @property
    def cancel_called(self) -> bool:
        return self._cancel_called

    @property
    def shield(self) -> bool:
        return self._shield


async def checkpoint():
    try:
        cancel_scope = _task_states[current_task()].cancel_scope
    except KeyError:
        cancel_scope = None

    while cancel_scope:
        if cancel_scope.cancel_called:
            raise CancelledError
        elif cancel_scope.shield:
            break
        else:
            cancel_scope = cancel_scope._parent_scope

    await asyncio.sleep(0)


def current_effective_deadline():
    deadline = math.inf
    cancel_scope = _task_states[current_task()].cancel_scope
    while cancel_scope:
        deadline = min(deadline, cancel_scope.deadline)
        if cancel_scope.shield:
            break
        else:
            cancel_scope = cancel_scope._parent_scope

    return deadline


def current_time():
    return get_running_loop().time()


#
# Task states
#

class TaskState:
    """
    Encapsulates auxiliary task information that cannot be added to the Task instance itself
    because there are no guarantees about its implementation.
    """

    __slots__ = 'parent_id', 'name', 'cancel_scope'

    def __init__(self, parent_id: Optional[int], name: Optional[str],
                 cancel_scope: Optional[CancelScope]):
        self.parent_id = parent_id
        self.name = name
        self.cancel_scope = cancel_scope


_task_states = WeakKeyDictionary()  # type: WeakKeyDictionary[asyncio.Task, TaskState]


#
# Task groups
#

class ExceptionGroup(BaseExceptionGroup):
    def __init__(self, exceptions: Sequence[BaseException]):
        super().__init__()
        self.exceptions = exceptions


class TaskGroup(abc.TaskGroup):
    __slots__ = 'cancel_scope', '_active', '_exceptions'

    def __init__(self):
        self.cancel_scope: CancelScope = CancelScope()
        self._active = False
        self._exceptions: List[BaseException] = []

    async def __aenter__(self):
        self.cancel_scope.__enter__()
        self._active = True
        return self

    async def __aexit__(self, exc_type: Optional[Type[BaseException]],
                        exc_val: Optional[BaseException],
                        exc_tb: Optional[TracebackType]) -> Optional[bool]:
        ignore_exception = self.cancel_scope.__exit__(exc_type, exc_val, exc_tb)
        if exc_val is not None:
            self.cancel_scope.cancel()
            if not ignore_exception:
                self._exceptions.append(exc_val)

        while self.cancel_scope._tasks:
            try:
                await asyncio.wait(self.cancel_scope._tasks)
            except asyncio.CancelledError:
                self.cancel_scope.cancel()

        self._active = False
        if not self.cancel_scope._parent_cancelled():
            exceptions = self._filter_cancellation_errors(self._exceptions)
        else:
            exceptions = self._exceptions

        try:
            if len(exceptions) > 1:
                raise ExceptionGroup(exceptions)
            elif exceptions and exceptions[0] is not exc_val:
                raise exceptions[0]
        except BaseException as exc:
            # Clear the context here, as it can only be done in-flight.
            # If the context is not cleared, it can result in recursive tracebacks (see #145).
            exc.__context__ = None
            raise

        return ignore_exception

    @staticmethod
    def _filter_cancellation_errors(exceptions: Sequence[BaseException]) -> List[BaseException]:
        filtered_exceptions: List[BaseException] = []
        for exc in exceptions:
            if isinstance(exc, ExceptionGroup):
                exc.exceptions = TaskGroup._filter_cancellation_errors(exc.exceptions)
                if exc.exceptions:
                    if len(exc.exceptions) > 1:
                        filtered_exceptions.append(exc)
                    else:
                        filtered_exceptions.append(exc.exceptions[0])
            elif not isinstance(exc, CancelledError):
                filtered_exceptions.append(exc)

        return filtered_exceptions

    async def _run_wrapped_task(self, func: Callable[..., Coroutine], args: tuple) -> None:
        task = cast(asyncio.Task, current_task())
        try:
            await func(*args)
        except BaseException as exc:
            self._exceptions.append(exc)
            self.cancel_scope.cancel()
        finally:
            self.cancel_scope._tasks.remove(task)
            del _task_states[task]  # type: ignore

    def spawn(self, func: Callable[..., Coroutine], *args, name=None) -> None:
        if not self._active:
            raise RuntimeError('This task group is not active; no new tasks can be spawned.')

        name = name or get_callable_name(func)
        if _native_task_names is None:
            task = create_task(self._run_wrapped_task(func, args), name=name)  # type: ignore
        else:
            task = create_task(self._run_wrapped_task(func, args))

        # Make the spawned task inherit the task group's cancel scope
        _task_states[task] = TaskState(parent_id=id(current_task()), name=name,
                                       cancel_scope=self.cancel_scope)
        self.cancel_scope._tasks.add(task)


#
# Threads
#

_Retval_Queue_Type = Tuple[Optional[T_Retval], Optional[BaseException]]


async def run_sync_in_worker_thread(
        func: Callable[..., T_Retval], *args, cancellable: bool = False,
        limiter: Optional['CapacityLimiter'] = None) -> T_Retval:
    def thread_worker():
        try:
            with claim_worker_thread('asyncio'):
                threadlocals.loop = loop
                result = func(*args)
        except BaseException as exc:
            if not loop.is_closed():
                loop.call_soon_threadsafe(limiter.release_on_behalf_of, task)
                if not cancelled:
                    loop.call_soon_threadsafe(queue.put_nowait, (None, exc))
        else:
            if not loop.is_closed():
                loop.call_soon_threadsafe(limiter.release_on_behalf_of, task)
                if not cancelled:
                    loop.call_soon_threadsafe(queue.put_nowait, (result, None))

    await checkpoint()
    loop = get_running_loop()
    task = current_task()
    queue: asyncio.Queue[_Retval_Queue_Type] = asyncio.Queue(1)
    cancelled = False
    limiter = limiter or _default_thread_limiter
    await limiter.acquire_on_behalf_of(task)
    thread = Thread(target=thread_worker, daemon=True)
    thread.start()
    exception: Optional[BaseException] = None
    with CancelScope(shield=not cancellable):
        try:
            retval, exception = await queue.get()
        except BaseException as exc:
            exception = exc
        finally:
            cancelled = True

    if exception is not None:
        raise exception
    else:
        return cast(T_Retval, retval)


def run_sync_from_thread(func: Callable[..., T_Retval], *args,
                         loop: Optional[asyncio.AbstractEventLoop] = None) -> T_Retval:
    @wraps(func)
    def wrapper():
        try:
            f.set_result(func(*args))
        except BaseException as exc:
            f.set_exception(exc)
            if not isinstance(exc, Exception):
                raise

    f: concurrent.futures.Future[T_Retval] = Future()
    loop = loop or threadlocals.loop
    loop.call_soon_threadsafe(wrapper)
    return f.result()


def run_async_from_thread(func: Callable[..., Coroutine[Any, Any, T_Retval]], *args) -> T_Retval:
    f: concurrent.futures.Future[T_Retval] = asyncio.run_coroutine_threadsafe(
        func(*args), threadlocals.loop)
    return f.result()


class BlockingPortal(abc.BlockingPortal):
    __slots__ = '_loop'

    def __init__(self):
        super().__init__()
        self._loop = get_running_loop()

    def _spawn_task_from_thread(self, func: Callable, args: tuple, future: Future) -> None:
        run_sync_from_thread(
            self._task_group.spawn, self._call_func, func, args, future, loop=self._loop)


#
# Subprocesses
#

@dataclass
class StreamReaderWrapper(abc.ByteReceiveStream):
    _stream: asyncio.StreamReader

    async def receive(self, max_bytes: int = 65536) -> bytes:
        data = await self._stream.read(max_bytes)
        if data:
            return data
        else:
            raise EndOfStream

    async def aclose(self) -> None:
        self._stream.feed_eof()


@dataclass
class StreamWriterWrapper(abc.ByteSendStream):
    _stream: asyncio.StreamWriter

    async def send(self, item: bytes) -> None:
        self._stream.write(item)
        await self._stream.drain()

    async def aclose(self) -> None:
        self._stream.close()


@dataclass
class Process(abc.Process):
    _process: asyncio.subprocess.Process
    _stdin: Optional[abc.ByteSendStream]
    _stdout: Optional[abc.ByteReceiveStream]
    _stderr: Optional[abc.ByteReceiveStream]

    async def aclose(self) -> None:
        if self._stdin:
            await self._stdin.aclose()
        if self._stdout:
            await self._stdout.aclose()
        if self._stderr:
            await self._stderr.aclose()

        await self.wait()

    async def wait(self) -> int:
        return await self._process.wait()

    def terminate(self) -> None:
        self._process.terminate()

    def kill(self) -> None:
        self._process.kill()

    def send_signal(self, signal: int) -> None:
        self._process.send_signal(signal)

    @property
    def pid(self) -> int:
        return self._process.pid

    @property
    def returncode(self) -> Optional[int]:
        return self._process.returncode

    @property
    def stdin(self) -> Optional[abc.ByteSendStream]:
        return self._stdin

    @property
    def stdout(self) -> Optional[abc.ByteReceiveStream]:
        return self._stdout

    @property
    def stderr(self) -> Optional[abc.ByteReceiveStream]:
        return self._stderr


async def open_process(command, *, shell: bool, stdin: int, stdout: int, stderr: int):
    await checkpoint()
    if shell:
        process = await asyncio.create_subprocess_shell(command, stdin=stdin, stdout=stdout,
                                                        stderr=stderr)
    else:
        process = await asyncio.create_subprocess_exec(*command, stdin=stdin, stdout=stdout,
                                                       stderr=stderr)

    stdin_stream = StreamWriterWrapper(process.stdin) if process.stdin else None
    stdout_stream = StreamReaderWrapper(process.stdout) if process.stdout else None
    stderr_stream = StreamReaderWrapper(process.stderr) if process.stderr else None
    return Process(process, stdin_stream, stdout_stream, stderr_stream)


#
# Sockets and networking
#

_read_events: Dict[socket.SocketType, asyncio.Event] = {}
_write_events: Dict[socket.SocketType, asyncio.Event] = {}


class StreamProtocol(asyncio.Protocol):
    read_queue: Deque[bytes]
    read_event: asyncio.Event
    write_future: asyncio.Future
    exception: Optional[Exception] = None

    def connection_made(self, transport: asyncio.BaseTransport) -> None:
        self.read_queue = deque()
        self.read_event = asyncio.Event()
        self.write_future = asyncio.Future()
        self.write_future.set_result(None)
        cast(asyncio.Transport, transport).set_write_buffer_limits(0)

    def connection_lost(self, exc: Optional[Exception]) -> None:
        if exc:
            self.exception = BrokenResourceError()
            self.exception.__cause__ = exc

        self.read_event.set()
        self.write_future = asyncio.Future()
        if self.exception:
            self.write_future.set_exception(self.exception)
        else:
            self.write_future.set_result(None)

    def data_received(self, data: bytes) -> None:
        self.read_queue.append(data)
        self.read_event.set()

    def eof_received(self) -> Optional[bool]:
        self.read_event.set()
        return None

    def pause_writing(self) -> None:
        self.write_future = asyncio.Future()

    def resume_writing(self) -> None:
        self.write_future.set_result(None)


class DatagramProtocol(asyncio.DatagramProtocol):
    read_queue: Deque[Tuple[bytes, IPSockAddrType]]
    read_event: asyncio.Event
    write_event: asyncio.Event
    exception: Optional[Exception] = None

    def connection_made(self, transport: asyncio.BaseTransport) -> None:
        self.read_queue = deque(maxlen=100)  # arbitrary value
        self.read_event = asyncio.Event()
        self.write_event = asyncio.Event()
        self.write_event.set()

    def connection_lost(self, exc: Optional[Exception]) -> None:
        self.read_event.set()
        self.write_event.set()

    def datagram_received(self, data: bytes, addr: IPSockAddrType) -> None:
        addr = convert_ipv6_sockaddr(addr)
        self.read_queue.append((data, addr))
        self.read_event.set()

    def error_received(self, exc: Exception) -> None:
        self.exception = exc

    def pause_writing(self) -> None:
        self.write_event.clear()

    def resume_writing(self) -> None:
        self.write_event.set()


class SocketStream(abc.SocketStream):
    def __init__(self, transport: asyncio.Transport, protocol: StreamProtocol):
        self._transport = transport
        self._protocol = protocol
        self._receive_guard = ResourceGuard('reading from')
        self._send_guard = ResourceGuard('writing to')
        self._closed = False

    @property
    def _raw_socket(self) -> socket.socket:
        return self._transport.get_extra_info('socket')

    async def receive(self, max_bytes: int = 65536) -> bytes:
        with self._receive_guard:
            await checkpoint()
            if not self._protocol.read_queue and not self._transport.is_closing():
                self._protocol.read_event.clear()
                self._transport.resume_reading()
                await self._protocol.read_event.wait()
                self._transport.pause_reading()

            try:
                chunk = self._protocol.read_queue.popleft()
            except IndexError:
                if self._closed:
                    raise ClosedResourceError from None
                elif self._protocol.exception:
                    raise self._protocol.exception
                else:
                    raise EndOfStream

            if len(chunk) > max_bytes:
                # Split the oversized chunk
                chunk, leftover = chunk[:max_bytes], chunk[max_bytes:]
                self._protocol.read_queue.appendleft(leftover)

        return chunk

    async def send(self, item: bytes) -> None:
        with self._send_guard:
            await checkpoint()
            try:
                self._transport.write(item)
            except RuntimeError as exc:
                if self._closed:
                    raise ClosedResourceError from None
                elif self._transport.is_closing():
                    raise BrokenResourceError from exc
                else:
                    raise

            await self._protocol.write_future

    async def send_eof(self) -> None:
        try:
            self._transport.write_eof()
        except OSError:
            pass

    async def aclose(self) -> None:
        if not self._transport.is_closing():
            self._closed = True
            try:
                self._transport.write_eof()
            except OSError:
                pass

            self._transport.close()
            await asyncio.sleep(0)
            self._transport.abort()


class SocketListener(abc.SocketListener):
    def __init__(self, raw_socket: socket.SocketType):
        self.__raw_socket = raw_socket
        self._loop = cast(asyncio.BaseEventLoop, get_running_loop())
        self._accept_guard = ResourceGuard('accepting connections from')

    @property
    def _raw_socket(self) -> socket.socket:
        return self.__raw_socket

    async def accept(self) -> abc.SocketStream:
        with self._accept_guard:
            await checkpoint()
            try:
                client_sock, _addr = await self._loop.sock_accept(self._raw_socket)
            except asyncio.CancelledError:
                # Workaround for https://bugs.python.org/issue41317
                try:
                    self._loop.remove_reader(self._raw_socket)
                except (ValueError, NotImplementedError):
                    if self._raw_socket.fileno() == -1:
                        raise ClosedResourceError from None

                raise

        if client_sock.family in (socket.AF_INET, socket.AF_INET6):
            client_sock.setsockopt(socket.IPPROTO_TCP, socket.TCP_NODELAY, 1)

        transport, protocol = await self._loop.connect_accepted_socket(StreamProtocol, client_sock)
        return SocketStream(cast(asyncio.Transport, transport), cast(StreamProtocol, protocol))

    async def aclose(self) -> None:
        # Needed on Windows + Python < 3.8
        try:
            self._loop.remove_reader(self._raw_socket)
        except NotImplementedError:
            pass

        self._raw_socket.close()


class UDPSocket(abc.UDPSocket):
    def __init__(self, transport: asyncio.DatagramTransport, protocol: DatagramProtocol):
        self._transport = transport
        self._protocol = protocol
        self._receive_guard = ResourceGuard('reading from')
        self._send_guard = ResourceGuard('writing to')
        self._closed = False

    @property
    def _raw_socket(self) -> SocketType:
        return self._transport.get_extra_info('socket')

    async def aclose(self) -> None:
        if not self._transport.is_closing():
            self._closed = True
            self._transport.close()

    async def receive(self) -> Tuple[bytes, IPSockAddrType]:
        with self._receive_guard:
            await checkpoint()

            # If the buffer is empty, ask for more data
            if not self._protocol.read_queue and not self._transport.is_closing():
                self._protocol.read_event.clear()
                await self._protocol.read_event.wait()

            try:
                return self._protocol.read_queue.popleft()
            except IndexError:
                if self._closed:
                    raise ClosedResourceError from None
                else:
                    raise BrokenResourceError from None

    async def send(self, item: UDPPacketType) -> None:
        with self._send_guard:
            await checkpoint()
            await self._protocol.write_event.wait()
            if self._closed:
                raise ClosedResourceError
            elif self._transport.is_closing():
                raise BrokenResourceError
            else:
                self._transport.sendto(*item)


class ConnectedUDPSocket(abc.ConnectedUDPSocket):
    def __init__(self, transport: asyncio.DatagramTransport, protocol: DatagramProtocol):
        self._transport = transport
        self._protocol = protocol
        self._receive_guard = ResourceGuard('reading from')
        self._send_guard = ResourceGuard('writing to')
        self._closed = False

    @property
    def _raw_socket(self) -> SocketType:
        return self._transport.get_extra_info('socket')

    async def aclose(self) -> None:
        if not self._transport.is_closing():
            self._closed = True
            self._transport.close()

    async def receive(self) -> bytes:
        with self._receive_guard:
            await checkpoint()

            # If the buffer is empty, ask for more data
            if not self._protocol.read_queue and not self._transport.is_closing():
                self._protocol.read_event.clear()
                await self._protocol.read_event.wait()

            try:
                packet = self._protocol.read_queue.popleft()
            except IndexError:
                if self._closed:
                    raise ClosedResourceError from None
                else:
                    raise BrokenResourceError from None

            return packet[0]

    async def send(self, item: bytes) -> None:
        with self._send_guard:
            await checkpoint()
            await self._protocol.write_event.wait()
            if self._closed:
                raise ClosedResourceError
            elif self._transport.is_closing():
                raise BrokenResourceError
            else:
                self._transport.sendto(item)


async def connect_tcp(host: str, port: int,
                      local_addr: Optional[Tuple[str, int]] = None) -> SocketStream:
    transport, protocol = cast(
        Tuple[asyncio.Transport, StreamProtocol],
        await get_running_loop().create_connection(StreamProtocol, host, port,
                                                   local_addr=local_addr)
    )
    transport.pause_reading()
    return SocketStream(transport, protocol)


async def connect_unix(path: str) -> SocketStream:
    transport, protocol = cast(
        Tuple[asyncio.Transport, StreamProtocol],
        await get_running_loop().create_unix_connection(StreamProtocol, path)
    )
    transport.pause_reading()
    return SocketStream(transport, protocol)


async def create_udp_socket(
    family: socket.AddressFamily,
    local_address: Optional[IPSockAddrType],
    remote_address: Optional[IPSockAddrType],
    reuse_port: bool
) -> Union[UDPSocket, ConnectedUDPSocket]:
    result = await get_running_loop().create_datagram_endpoint(
        DatagramProtocol, local_addr=local_address, remote_addr=remote_address, family=family,
        reuse_port=reuse_port)
    transport = cast(asyncio.DatagramTransport, result[0])
    protocol = cast(DatagramProtocol, result[1])
    if protocol.exception:
        transport.close()
        raise protocol.exception

    if not remote_address:
        return UDPSocket(transport, protocol)
    else:
        return ConnectedUDPSocket(transport, protocol)


async def getaddrinfo(host: Union[bytearray, bytes, str], port: Union[str, int, None], *,
                      family: Union[int, AddressFamily] = 0, type: Union[int, SocketKind] = 0,
                      proto: int = 0, flags: int = 0) -> GetAddrInfoReturnType:
    # https://github.com/python/typeshed/pull/4304
    result = await get_running_loop().getaddrinfo(
        host, port, family=family, type=type, proto=proto, flags=flags)  # type: ignore[arg-type]
    return cast(GetAddrInfoReturnType, result)


async def getnameinfo(sockaddr: IPSockAddrType, flags: int = 0) -> Tuple[str, str]:
    # https://github.com/python/typeshed/pull/4305
    result = await get_running_loop().getnameinfo(sockaddr, flags)
    return cast(Tuple[str, str], result)


async def wait_socket_readable(sock: socket.SocketType) -> None:
    await checkpoint()
    if _read_events.get(sock):
        raise BusyResourceError('reading from') from None

    loop = get_running_loop()
    event = _read_events[sock] = asyncio.Event()
    get_running_loop().add_reader(sock, event.set)
    try:
        await event.wait()
    finally:
        if _read_events.pop(sock, None) is not None:
            loop.remove_reader(sock)
            readable = True
        else:
            readable = False

    if not readable:
        raise ClosedResourceError


async def wait_socket_writable(sock: socket.SocketType) -> None:
    await checkpoint()
    if _write_events.get(sock):
        raise BusyResourceError('writing to') from None

    loop = get_running_loop()
    event = _write_events[sock] = asyncio.Event()
    loop.add_writer(sock.fileno(), event.set)
    try:
        await event.wait()
    finally:
        if _write_events.pop(sock, None) is not None:
            loop.remove_writer(sock)
            writable = True
        else:
            writable = False

    if not writable:
        raise ClosedResourceError


#
# Synchronization
#

class Lock(abc.Lock):
    def __init__(self):
        self._lock = asyncio.Lock()

    def locked(self) -> bool:
        return self._lock.locked()

    async def acquire(self) -> None:
        await checkpoint()
        await self._lock.acquire()

    def release(self) -> None:
        self._lock.release()


class Condition(abc.Condition):
    def __init__(self, lock: Optional[Lock]):
        asyncio_lock = lock._lock if lock else None
        self._condition = asyncio.Condition(asyncio_lock)

    async def acquire(self) -> None:
        await checkpoint()
        await self._condition.acquire()

    def release(self) -> None:
        self._condition.release()

    def locked(self) -> bool:
        return self._condition.locked()

    def notify(self, n=1) -> None:
        self._condition.notify(n)

    def notify_all(self) -> None:
        self._condition.notify_all()

    async def wait(self):
        await checkpoint()
        return await self._condition.wait()


class Event(abc.Event):
    def __init__(self):
        self._event = asyncio.Event()

    def set(self) -> None:
        self._event.set()

    def is_set(self) -> bool:
        return self._event.is_set()

    async def wait(self):
        await checkpoint()
        await self._event.wait()


class Semaphore(abc.Semaphore):
    def __init__(self, value: int):
        self._semaphore = asyncio.Semaphore(value)

    async def acquire(self) -> None:
        await checkpoint()
        await self._semaphore.acquire()

    def release(self) -> None:
        self._semaphore.release()

    @property
    def value(self):
        return self._semaphore._value


class CapacityLimiter(abc.CapacityLimiter):
    _total_tokens: float = 0

    def __init__(self, total_tokens: float):
        self._borrowers: Set[Any] = set()
        self._wait_queue: Dict[Any, asyncio.Event] = OrderedDict()
        self.total_tokens = total_tokens

    async def __aenter__(self):
        await self.acquire()

    async def __aexit__(self, exc_type: Optional[Type[BaseException]],
                        exc_val: Optional[BaseException],
                        exc_tb: Optional[TracebackType]) -> None:
        self.release()

    @property
    def total_tokens(self) -> float:
        return self._total_tokens

    @total_tokens.setter
    def total_tokens(self, value: float) -> None:
        if not isinstance(value, int) and not math.isinf(value):
            raise TypeError('total_tokens must be an int or math.inf')
        if value < 1:
            raise ValueError('total_tokens must be >= 1')

        old_value = self._total_tokens
        self._total_tokens = value
        events = []
        for event in self._wait_queue.values():
            if value <= old_value:
                break

            if not event.is_set():
                events.append(event)
                old_value += 1

        for event in events:
            event.set()

    @property
    def borrowed_tokens(self) -> int:
        return len(self._borrowers)

    @property
    def available_tokens(self) -> float:
        return self._total_tokens - len(self._borrowers)

    def acquire_nowait(self) -> None:
        self.acquire_on_behalf_of_nowait(current_task())

    def acquire_on_behalf_of_nowait(self, borrower) -> None:
        if borrower in self._borrowers:
            raise RuntimeError("this borrower is already holding one of this CapacityLimiter's "
                               "tokens")

        if self._wait_queue or len(self._borrowers) >= self._total_tokens:
            raise WouldBlock

        self._borrowers.add(borrower)

    async def acquire(self) -> None:
        return await self.acquire_on_behalf_of(current_task())

    async def acquire_on_behalf_of(self, borrower) -> None:
        try:
            self.acquire_on_behalf_of_nowait(borrower)
        except WouldBlock:
            event = asyncio.Event()
            self._wait_queue[borrower] = event
            try:
                await event.wait()
            except BaseException:
                self._wait_queue.pop(borrower, None)
                raise

            self._borrowers.add(borrower)

    def release(self) -> None:
        self.release_on_behalf_of(current_task())

    def release_on_behalf_of(self, borrower) -> None:
        try:
            self._borrowers.remove(borrower)
        except KeyError:
            raise RuntimeError("this borrower isn't holding any of this CapacityLimiter's "
                               "tokens") from None

        # Notify the next task in line if this limiter has free capacity now
        if self._wait_queue and len(self._borrowers) < self._total_tokens:
            event = self._wait_queue.popitem()[1]
            event.set()


def current_default_thread_limiter():
    return _default_thread_limiter


_default_thread_limiter = CapacityLimiter(40)


#
# Operating system signals
#

class _SignalReceiver:
    def __init__(self):
        self._signal_queue: Deque[int] = deque()
        self._future = asyncio.Future()

    def _deliver(self, signum: int) -> None:
        self._signal_queue.append(signum)
        self._future.set_result(None)

    async def __anext__(self) -> int:
        if not self._signal_queue:
            self._future = asyncio.Future()
            await self._future

        return self._signal_queue.popleft()


@contextmanager
def open_signal_receiver(*signals: int) -> Generator[_SignalReceiver, Any, None]:
    loop = get_running_loop()
    receiver = _SignalReceiver()
    handled_signals = set()
<<<<<<< HEAD
=======
    agen = process_signal_queue()
    await checkpoint()
>>>>>>> 3711179e
    try:
        for sig in set(signals):
            loop.add_signal_handler(sig, receiver._deliver, sig)
            handled_signals.add(sig)

        yield receiver
    finally:
        for sig in handled_signals:
            loop.remove_signal_handler(sig)


#
# Testing and debugging
#

def _create_task_info(task: asyncio.Task) -> TaskInfo:
    task_state = _task_states.get(task)
    if task_state is None:
        name = task.get_name() if _native_task_names else None  # type: ignore
        parent_id = None
    else:
        name = task_state.name
        parent_id = task_state.parent_id

    return TaskInfo(id(task), parent_id, name, task._coro)  # type: ignore


def get_current_task() -> TaskInfo:
    return _create_task_info(current_task())  # type: ignore


def get_running_tasks() -> List[TaskInfo]:
    return [_create_task_info(task) for task in all_tasks() if not task.done()]


async def wait_all_tasks_blocked() -> None:
    this_task = current_task()
    while True:
        for task in all_tasks():
            if task is this_task:
                continue

            if isgenerator(task._coro):  # type: ignore
                awaitable = task._coro.gi_yieldfrom  # type: ignore
            elif hasattr(task._coro, 'cr_code'):  # type: ignore
                awaitable = task._coro.cr_await  # type: ignore
            else:
                awaitable = task._coro  # type: ignore

            # If the first awaitable is None, the task has not started running yet
            task_running = bool(awaitable)

            # Consider any task doing sleep(0) as not being blocked
            while asyncio.iscoroutine(awaitable):
                if isgenerator(awaitable):
                    code = awaitable.gi_code
                    f_locals = awaitable.gi_frame.f_locals
                    awaitable = awaitable.gi_yieldfrom
                elif hasattr(awaitable, 'cr_code'):
                    code = awaitable.cr_code
                    f_locals = awaitable.cr_frame.f_locals
                    awaitable = awaitable.cr_await
                else:
                    break

                if code is asyncio.sleep.__code__ and f_locals['delay'] == 0:
                    task_running = False
                    break

            if not task_running:
                await sleep(0.1)
                break
        else:
            return


class TestRunner(abc.TestRunner):
    def __init__(self, debug: bool = False, use_uvloop: bool = True,
                 policy: Optional[asyncio.AbstractEventLoopPolicy] = None):
        _maybe_set_event_loop_policy(policy, use_uvloop)
        self._loop = asyncio.new_event_loop()
        self._loop.set_debug(debug)
        asyncio.set_event_loop(self._loop)

    def _cancel_all_tasks(self):
        to_cancel = all_tasks(self._loop)
        if not to_cancel:
            return

        for task in to_cancel:
            task.cancel()

        self._loop.run_until_complete(
            asyncio.gather(*to_cancel, loop=self._loop, return_exceptions=True))

        for task in to_cancel:
            if task.cancelled():
                continue
            if task.exception() is not None:
                raise task.exception()

    def close(self) -> None:
        try:
            self._cancel_all_tasks()
            self._loop.run_until_complete(self._loop.shutdown_asyncgens())
        finally:
            asyncio.set_event_loop(None)
            self._loop.close()

    def call(self, func: Callable[..., Awaitable], *args, **kwargs):
        return self._loop.run_until_complete(func(*args, **kwargs))<|MERGE_RESOLUTION|>--- conflicted
+++ resolved
@@ -1237,11 +1237,7 @@
     loop = get_running_loop()
     receiver = _SignalReceiver()
     handled_signals = set()
-<<<<<<< HEAD
-=======
     agen = process_signal_queue()
-    await checkpoint()
->>>>>>> 3711179e
     try:
         for sig in set(signals):
             loop.add_signal_handler(sig, receiver._deliver, sig)
