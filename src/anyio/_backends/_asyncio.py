--- conflicted
+++ resolved
@@ -19,7 +19,6 @@
 )
 from asyncio.base_events import _run_until_complete_cb  # type: ignore[attr-defined]
 from collections import OrderedDict, deque
-<<<<<<< HEAD
 from collections.abc import (
     AsyncGenerator,
     AsyncIterator,
@@ -32,9 +31,6 @@
     Mapping,
     Sequence,
 )
-=======
-from collections.abc import AsyncIterator, Iterable
->>>>>>> bc962eff
 from concurrent.futures import Future
 from contextlib import AbstractContextManager, suppress
 from contextvars import Context, copy_context
