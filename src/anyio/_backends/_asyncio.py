import array
import asyncio
import concurrent.futures
import math
import socket
import sys
from collections import OrderedDict, deque
from concurrent.futures import Future
from contextlib import contextmanager
from dataclasses import dataclass
from functools import partial, wraps
from inspect import (
    CORO_RUNNING, CORO_SUSPENDED, GEN_RUNNING, GEN_SUSPENDED, getcoroutinestate, getgeneratorstate)
from io import IOBase
from socket import AddressFamily, SocketKind, SocketType
from threading import Thread
from types import TracebackType
from typing import (
    Any, Awaitable, Callable, Collection, Coroutine, Deque, Dict, Generator, List, Optional,
    Sequence, Set, Tuple, Type, TypeVar, Union, cast)
from weakref import WeakKeyDictionary

from .. import CapacityLimiterStatistics, EventStatistics, TaskInfo, abc
from .._core._eventloop import claim_worker_thread, threadlocals
from .._core._exceptions import (
    BrokenResourceError, BusyResourceError, ClosedResourceError, EndOfStream)
from .._core._exceptions import ExceptionGroup as BaseExceptionGroup
from .._core._exceptions import WouldBlock
from .._core._sockets import GetAddrInfoReturnType, convert_ipv6_sockaddr
from .._core._synchronization import ResourceGuard
from ..abc import IPSockAddrType, UDPPacketType

if sys.version_info >= (3, 8):
    get_coro = asyncio.Task.get_coro
else:
    def get_coro(task: asyncio.Task) -> Union[Coroutine, Generator]:
        return task._coro

if sys.version_info >= (3, 7):
    from asyncio import all_tasks, create_task, current_task, get_running_loop
    from asyncio import run as native_run
else:

    _T = TypeVar('_T')

    def native_run(main, *, debug=False):
        # Snatched from Python 3.7
        from asyncio import coroutines, events, tasks

        def _cancel_all_tasks(loop):
            to_cancel = all_tasks(loop)
            if not to_cancel:
                return

            for task in to_cancel:
                task.cancel()

            loop.run_until_complete(
                tasks.gather(*to_cancel, loop=loop, return_exceptions=True))

            for task in to_cancel:
                if task.cancelled():
                    continue
                if task.exception() is not None:
                    loop.call_exception_handler({
                        'message': 'unhandled exception during asyncio.run() shutdown',
                        'exception': task.exception(),
                        'task': task,
                    })

        if events._get_running_loop() is not None:
            raise RuntimeError(
                "asyncio.run() cannot be called from a running event loop")

        if not coroutines.iscoroutine(main):
            raise ValueError("a coroutine was expected, got {!r}".format(main))

        loop = events.new_event_loop()
        try:
            events.set_event_loop(loop)
            loop.set_debug(debug)
            return loop.run_until_complete(main)
        finally:
            try:
                _cancel_all_tasks(loop)
                loop.run_until_complete(loop.shutdown_asyncgens())
            finally:
                events.set_event_loop(None)
                loop.close()

    def create_task(coro: Union[Generator[Any, None, _T], Awaitable[_T]], *,  # type: ignore
                    name: Optional[str] = None) -> asyncio.Task:
        return get_running_loop().create_task(coro)

    def get_running_loop() -> asyncio.AbstractEventLoop:
        loop = asyncio._get_running_loop()
        if loop is not None:
            return loop
        else:
            raise RuntimeError('no running event loop')

    def all_tasks(loop: Optional[asyncio.AbstractEventLoop] = None) -> Set[asyncio.Task]:
        """Return a set of all tasks for the loop."""
        from asyncio import Task

        if loop is None:
            loop = get_running_loop()

        return {t for t in Task.all_tasks(loop) if not t.done()}

    def current_task(loop: Optional[asyncio.AbstractEventLoop] = None) -> Optional[asyncio.Task]:
        if loop is None:
            loop = get_running_loop()

        return asyncio.Task.current_task(loop)

T_Retval = TypeVar('T_Retval')

# Check whether there is native support for task names in asyncio (3.8+)
_native_task_names = hasattr(asyncio.Task, 'get_name')


def get_callable_name(func: Callable) -> str:
    module = getattr(func, '__module__', None)
    qualname = getattr(func, '__qualname__', None)
    return '.'.join([x for x in (module, qualname) if x])


#
# Event loop
#

def _task_started(task: asyncio.Task) -> bool:
    """Return ``True`` if the task has been started and has not finished."""
    coro = get_coro(task)
    try:
        return getcoroutinestate(coro) in (CORO_RUNNING, CORO_SUSPENDED)
    except AttributeError:
        try:
            return getgeneratorstate(coro) in (GEN_RUNNING, GEN_SUSPENDED)
        except AttributeError:
            # async_generator_asend
            return task._fut_waiter is not None  # type: ignore


def _maybe_set_event_loop_policy(policy: Optional[asyncio.AbstractEventLoopPolicy],
                                 use_uvloop: bool) -> None:
    # On CPython, use uvloop when possible if no other policy has been given and if not
    # explicitly disabled
    if policy is None and use_uvloop and sys.implementation.name == 'cpython':
        try:
            import uvloop
        except ImportError:
            pass
        else:
            # Test for missing shutdown_default_executor() (uvloop 0.14.0 and earlier)
            if (not hasattr(asyncio.AbstractEventLoop, 'shutdown_default_executor')
                    or hasattr(uvloop.loop.Loop, 'shutdown_default_executor')):
                policy = uvloop.EventLoopPolicy()

    if policy is not None:
        asyncio.set_event_loop_policy(policy)


def run(func: Callable[..., T_Retval], *args, debug: bool = False, use_uvloop: bool = True,
        policy: Optional[asyncio.AbstractEventLoopPolicy] = None) -> T_Retval:
    @wraps(func)
    async def wrapper():
        task = current_task()
        task_state = TaskState(None, get_callable_name(func), None)
        _task_states[task] = task_state
        if _native_task_names:
            task.set_name(task_state.name)

        try:
            return await func(*args)
        finally:
            del _task_states[task]

    _maybe_set_event_loop_policy(policy, use_uvloop)
    return native_run(wrapper(), debug=debug)


#
# Miscellaneous
#

sleep = asyncio.sleep


#
# Timeouts and cancellation
#

CancelledError = asyncio.CancelledError


class CancelScope(abc.CancelScope):
    __slots__ = ('_deadline', '_shield', '_parent_scope', '_cancel_called', '_active',
                 '_timeout_handle', '_tasks', '_host_task', '_timeout_expired')

    def __init__(self, deadline: float = math.inf, shield: bool = False):
        self._deadline = deadline
        self._shield = shield
        self._parent_scope: Optional[CancelScope] = None
        self._cancel_called = False
        self._active = False
        self._timeout_handle: Optional[asyncio.TimerHandle] = None
        self._tasks: Set[asyncio.Task] = set()
        self._host_task: Optional[asyncio.Task] = None
        self._timeout_expired = False

    def __enter__(self):
        if self._active:
            raise RuntimeError(
                "Each CancelScope may only be used for a single 'with' block"
            )

        self._host_task = current_task()
        self._tasks.add(self._host_task)
        try:
            task_state = _task_states[self._host_task]
        except KeyError:
            task_name = self._host_task.get_name() if _native_task_names else None
            task_state = TaskState(None, task_name, self)
            _task_states[self._host_task] = task_state
        else:
            self._parent_scope = task_state.cancel_scope
            task_state.cancel_scope = self

        self._timeout()
        self._active = True
        return self

    def __exit__(self, exc_type: Optional[Type[BaseException]], exc_val: Optional[BaseException],
                 exc_tb: Optional[TracebackType]) -> Optional[bool]:
        self._active = False
        if self._timeout_handle:
            self._timeout_handle.cancel()
            self._timeout_handle = None

        assert self._host_task is not None
        self._tasks.remove(self._host_task)
        host_task_state = _task_states.get(self._host_task)
        if host_task_state is not None and host_task_state.cancel_scope is self:
            host_task_state.cancel_scope = self._parent_scope

        if exc_val is not None:
            exceptions = exc_val.exceptions if isinstance(exc_val, ExceptionGroup) else [exc_val]
            if all(isinstance(exc, CancelledError) for exc in exceptions):
                if self._timeout_expired:
                    return True
                elif not self._parent_cancelled():
                    # This scope was directly cancelled
                    return True

        return None

    def _timeout(self):
        if self._deadline != math.inf:
            loop = get_running_loop()
            if loop.time() >= self._deadline:
                self._timeout_expired = True
                self.cancel()
            else:
                self._timeout_handle = loop.call_at(self._deadline, self._timeout)

    def _deliver_cancellation(self):
        """Deliver cancellation to directly contained tasks and nested cancel scopes."""
        for task in self._tasks:
            # Cancel the task directly, but only if it's blocked and isn't within a shielded scope
            cancel_scope = _task_states[task].cancel_scope
            if (cancel_scope is not self and not cancel_scope._is_shielded()
                    and not cancel_scope.cancel_called):
                # Deliver cancellation only if the child scope isn't shielded and hasn't been
                # directly cancelled (in which case it already has a callback cancelling its tasks)
                cancel_scope._deliver_cancellation()
            elif cancel_scope is self and _task_started(task):
                task.cancel()

        # Schedule another callback if there are still tasks left
        if self._tasks:
            get_running_loop().call_soon(self._deliver_cancellation)

    def _is_shielded(self) -> bool:
        cancel_scope: Optional[CancelScope] = self
        while cancel_scope:
            if cancel_scope._shield:
                return True

            cancel_scope = cancel_scope._parent_scope

        return False

    def _parent_cancelled(self) -> bool:
        # Check whether any parent has been cancelled
        cancel_scope = self._parent_scope
        while cancel_scope is not None and not cancel_scope._shield:
            if cancel_scope._cancel_called:
                return True
            else:
                cancel_scope = cancel_scope._parent_scope

        return False

    def cancel(self) -> None:
        if self._cancel_called:
            return

        if self._timeout_handle:
            self._timeout_handle.cancel()
            self._timeout_handle = None

        self._cancel_called = True
        get_running_loop().call_soon(self._deliver_cancellation)

    @property
    def deadline(self) -> float:
        return self._deadline

    @deadline.setter
    def deadline(self, value: float) -> None:
        self._deadline = float(value)
        if self._timeout_handle is not None:
            self._timeout_handle.cancel()
            self._timeout_handle = None

        if self._active and not self._cancel_called:
            self._timeout()

    @property
    def cancel_called(self) -> bool:
        return self._cancel_called

    @property
    def shield(self) -> bool:
        return self._shield


<<<<<<< HEAD
async def checkpoint() -> None:
    await checkpoint_if_cancelled()
    await asyncio.sleep(0)


async def checkpoint_if_cancelled() -> None:
    task = current_task()
    if task is None:
        return

    try:
        cancel_scope = _task_states[task].cancel_scope
    except KeyError:
        return

    while cancel_scope:
        if cancel_scope.cancel_called:
            raise CancelledError
        elif cancel_scope.shield:
            break
        else:
            cancel_scope = cancel_scope._parent_scope


async def cancel_shielded_checkpoint() -> None:
    with CancelScope(shield=True):
        await asyncio.sleep(0)
=======
async def checkpoint():
    await sleep(0)
>>>>>>> d8507711


def current_effective_deadline():
    deadline = math.inf
    cancel_scope = _task_states[current_task()].cancel_scope
    while cancel_scope:
        deadline = min(deadline, cancel_scope.deadline)
        if cancel_scope.shield:
            break
        else:
            cancel_scope = cancel_scope._parent_scope

    return deadline


def current_time():
    return get_running_loop().time()


#
# Task states
#

class TaskState:
    """
    Encapsulates auxiliary task information that cannot be added to the Task instance itself
    because there are no guarantees about its implementation.
    """

    __slots__ = 'parent_id', 'name', 'cancel_scope'

    def __init__(self, parent_id: Optional[int], name: Optional[str],
                 cancel_scope: Optional[CancelScope]):
        self.parent_id = parent_id
        self.name = name
        self.cancel_scope = cancel_scope


_task_states = WeakKeyDictionary()  # type: WeakKeyDictionary[asyncio.Task, TaskState]


#
# Task groups
#

class ExceptionGroup(BaseExceptionGroup):
    def __init__(self, exceptions: Sequence[BaseException]):
        super().__init__()
        self.exceptions = exceptions


class _AsyncioTaskStatus(abc.TaskStatus):
    def __init__(self, future: asyncio.Future):
        self._future = future

    def started(self, value=None) -> None:
        self._future.set_result(value)


class TaskGroup(abc.TaskGroup):
    __slots__ = 'cancel_scope', '_active', '_exceptions'

    def __init__(self):
        self.cancel_scope: CancelScope = CancelScope()
        self._active = False
        self._exceptions: List[BaseException] = []

    async def __aenter__(self):
        self.cancel_scope.__enter__()
        self._active = True
        return self

    async def __aexit__(self, exc_type: Optional[Type[BaseException]],
                        exc_val: Optional[BaseException],
                        exc_tb: Optional[TracebackType]) -> Optional[bool]:
        ignore_exception = self.cancel_scope.__exit__(exc_type, exc_val, exc_tb)
        if exc_val is not None:
            self.cancel_scope.cancel()
            if not ignore_exception:
                self._exceptions.append(exc_val)

        while self.cancel_scope._tasks:
            try:
                await asyncio.wait(self.cancel_scope._tasks)
            except asyncio.CancelledError:
                self.cancel_scope.cancel()

        self._active = False
        if not self.cancel_scope._parent_cancelled():
            exceptions = self._filter_cancellation_errors(self._exceptions)
        else:
            exceptions = self._exceptions

        try:
            if len(exceptions) > 1:
                raise ExceptionGroup(exceptions)
            elif exceptions and exceptions[0] is not exc_val:
                raise exceptions[0]
        except BaseException as exc:
            # Clear the context here, as it can only be done in-flight.
            # If the context is not cleared, it can result in recursive tracebacks (see #145).
            exc.__context__ = None
            raise

        return ignore_exception

    @staticmethod
    def _filter_cancellation_errors(exceptions: Sequence[BaseException]) -> List[BaseException]:
        filtered_exceptions: List[BaseException] = []
        for exc in exceptions:
            if isinstance(exc, ExceptionGroup):
                exc.exceptions = TaskGroup._filter_cancellation_errors(exc.exceptions)
                if exc.exceptions:
                    if len(exc.exceptions) > 1:
                        filtered_exceptions.append(exc)
                    else:
                        filtered_exceptions.append(exc.exceptions[0])
            elif not isinstance(exc, CancelledError):
                filtered_exceptions.append(exc)

        return filtered_exceptions

    async def _run_wrapped_task(
            self, func: Callable[..., Coroutine], args: tuple,
            task_status_future: Optional[asyncio.Future]) -> None:
        # This ugly hack is required because ExceptionGroup inherits directly from BaseException
        # and asyncio before v3.8 cannot deal with tasks raising BaseExceptions.
        kwargs = {}
        if task_status_future:
            kwargs['task_status'] = _AsyncioTaskStatus(task_status_future)

        task = cast(asyncio.Task, current_task())
        try:
            await func(*args, **kwargs)
        except BaseException as exc:
            if task_status_future is None or task_status_future.done():
                self._exceptions.append(exc)
                self.cancel_scope.cancel()
            else:
                task_status_future.set_exception(exc)
        else:
            if task_status_future is not None and not task_status_future.done():
                task_status_future.set_exception(
                    RuntimeError('Child exited without calling task_status.started()'))
        finally:
            if task in self.cancel_scope._tasks:
                self.cancel_scope._tasks.remove(task)
                del _task_states[task]

    def _spawn(self, func: Callable[..., Coroutine], args: tuple, name,
               task_status_future: Optional[asyncio.Future] = None) -> asyncio.Task:
        if not self._active:
            raise RuntimeError('This task group is not active; no new tasks can be spawned.')

        options = {}
        name = name or get_callable_name(func)
        if _native_task_names:
            options['name'] = name

        kwargs = {}
        if task_status_future:
            kwargs['task_status_future'] = task_status_future

        task = create_task(self._run_wrapped_task(func, args, task_status_future), **options)

        # Make the spawned task inherit the task group's cancel scope
        _task_states[task] = TaskState(parent_id=id(current_task()), name=name,
                                       cancel_scope=self.cancel_scope)
        self.cancel_scope._tasks.add(task)
        return task

    def spawn(self, func: Callable[..., Coroutine], *args, name=None) -> None:
        self._spawn(func, args, name)

    async def start(self, func: Callable[..., Coroutine], *args, name=None) -> None:
        future: asyncio.Future = asyncio.Future()
        task = self._spawn(func, args, name, future)

        # If the task raises an exception after sending a start value without a switch point
        # between, the task group is cancelled and this method never proceeds to process the
        # completed future. That's why we have to have a shielded cancel scope here.
        with CancelScope(shield=True):
            try:
                return await future
            except CancelledError:
                task.cancel()
                raise


#
# Threads
#

_Retval_Queue_Type = Tuple[Optional[T_Retval], Optional[BaseException]]


async def run_sync_in_worker_thread(
        func: Callable[..., T_Retval], *args, cancellable: bool = False,
        limiter: Optional['CapacityLimiter'] = None) -> T_Retval:
    def thread_worker():
        try:
            with claim_worker_thread('asyncio'):
                threadlocals.loop = loop
                result = func(*args)
        except BaseException as exc:
            if not loop.is_closed():
                loop.call_soon_threadsafe(limiter.release_on_behalf_of, task)
                if not cancelled:
                    loop.call_soon_threadsafe(queue.put_nowait, (None, exc))
        else:
            if not loop.is_closed():
                loop.call_soon_threadsafe(limiter.release_on_behalf_of, task)
                if not cancelled:
                    loop.call_soon_threadsafe(queue.put_nowait, (result, None))

    await checkpoint()
    loop = get_running_loop()
    task = current_task()
    queue: asyncio.Queue[_Retval_Queue_Type] = asyncio.Queue(1)
    cancelled = False
    limiter = limiter or _default_thread_limiter
    await limiter.acquire_on_behalf_of(task)
    thread = Thread(target=thread_worker, daemon=True)
    thread.start()
    exception: Optional[BaseException] = None
    with CancelScope(shield=not cancellable):
        try:
            retval, exception = await queue.get()
        except BaseException as exc:
            exception = exc
        finally:
            cancelled = True

    if exception is not None:
        raise exception
    else:
        return cast(T_Retval, retval)


def run_sync_from_thread(func: Callable[..., T_Retval], *args,
                         loop: Optional[asyncio.AbstractEventLoop] = None) -> T_Retval:
    @wraps(func)
    def wrapper():
        try:
            f.set_result(func(*args))
        except BaseException as exc:
            f.set_exception(exc)
            if not isinstance(exc, Exception):
                raise

    f: concurrent.futures.Future[T_Retval] = Future()
    loop = loop or threadlocals.loop
    loop.call_soon_threadsafe(wrapper)
    return f.result()


def run_async_from_thread(func: Callable[..., Coroutine[Any, Any, T_Retval]], *args) -> T_Retval:
    f: concurrent.futures.Future[T_Retval] = asyncio.run_coroutine_threadsafe(
        func(*args), threadlocals.loop)
    return f.result()


class BlockingPortal(abc.BlockingPortal):
    __slots__ = '_loop'

    def __init__(self):
        super().__init__()
        self._loop = get_running_loop()

    def _spawn_task_from_thread(self, func: Callable, args: tuple, kwargs: Dict[str, Any],
                                name, future: Future) -> None:
        run_sync_from_thread(
            partial(self._task_group.spawn, name=name), self._call_func, func, args, kwargs,
            future, loop=self._loop)


#
# Subprocesses
#

@dataclass
class StreamReaderWrapper(abc.ByteReceiveStream):
    _stream: asyncio.StreamReader

    async def receive(self, max_bytes: int = 65536) -> bytes:
        data = await self._stream.read(max_bytes)
        if data:
            return data
        else:
            raise EndOfStream

    async def aclose(self) -> None:
        self._stream.feed_eof()


@dataclass
class StreamWriterWrapper(abc.ByteSendStream):
    _stream: asyncio.StreamWriter

    async def send(self, item: bytes) -> None:
        self._stream.write(item)
        await self._stream.drain()

    async def aclose(self) -> None:
        self._stream.close()


@dataclass
class Process(abc.Process):
    _process: asyncio.subprocess.Process
    _stdin: Optional[abc.ByteSendStream]
    _stdout: Optional[abc.ByteReceiveStream]
    _stderr: Optional[abc.ByteReceiveStream]

    async def aclose(self) -> None:
        if self._stdin:
            await self._stdin.aclose()
        if self._stdout:
            await self._stdout.aclose()
        if self._stderr:
            await self._stderr.aclose()

        await self.wait()

    async def wait(self) -> int:
        return await self._process.wait()

    def terminate(self) -> None:
        self._process.terminate()

    def kill(self) -> None:
        self._process.kill()

    def send_signal(self, signal: int) -> None:
        self._process.send_signal(signal)

    @property
    def pid(self) -> int:
        return self._process.pid

    @property
    def returncode(self) -> Optional[int]:
        return self._process.returncode

    @property
    def stdin(self) -> Optional[abc.ByteSendStream]:
        return self._stdin

    @property
    def stdout(self) -> Optional[abc.ByteReceiveStream]:
        return self._stdout

    @property
    def stderr(self) -> Optional[abc.ByteReceiveStream]:
        return self._stderr


async def open_process(command, *, shell: bool, stdin: int, stdout: int, stderr: int):
    await checkpoint()
    if shell:
        process = await asyncio.create_subprocess_shell(command, stdin=stdin, stdout=stdout,
                                                        stderr=stderr)
    else:
        process = await asyncio.create_subprocess_exec(*command, stdin=stdin, stdout=stdout,
                                                       stderr=stderr)

    stdin_stream = StreamWriterWrapper(process.stdin) if process.stdin else None
    stdout_stream = StreamReaderWrapper(process.stdout) if process.stdout else None
    stderr_stream = StreamReaderWrapper(process.stderr) if process.stderr else None
    return Process(process, stdin_stream, stdout_stream, stderr_stream)


#
# Sockets and networking
#

_read_events: Dict[socket.SocketType, asyncio.Event] = {}
_write_events: Dict[socket.SocketType, asyncio.Event] = {}


class StreamProtocol(asyncio.Protocol):
    read_queue: Deque[bytes]
    read_event: asyncio.Event
    write_future: asyncio.Future
    exception: Optional[Exception] = None

    def connection_made(self, transport: asyncio.BaseTransport) -> None:
        self.read_queue = deque()
        self.read_event = asyncio.Event()
        self.write_future = asyncio.Future()
        self.write_future.set_result(None)
        cast(asyncio.Transport, transport).set_write_buffer_limits(0)

    def connection_lost(self, exc: Optional[Exception]) -> None:
        if exc:
            self.exception = BrokenResourceError()
            self.exception.__cause__ = exc

        self.read_event.set()
        self.write_future = asyncio.Future()
        if self.exception:
            self.write_future.set_exception(self.exception)
        else:
            self.write_future.set_result(None)

    def data_received(self, data: bytes) -> None:
        self.read_queue.append(data)
        self.read_event.set()

    def eof_received(self) -> Optional[bool]:
        self.read_event.set()
        return True

    def pause_writing(self) -> None:
        self.write_future = asyncio.Future()

    def resume_writing(self) -> None:
        self.write_future.set_result(None)


class DatagramProtocol(asyncio.DatagramProtocol):
    read_queue: Deque[Tuple[bytes, IPSockAddrType]]
    read_event: asyncio.Event
    write_event: asyncio.Event
    exception: Optional[Exception] = None

    def connection_made(self, transport: asyncio.BaseTransport) -> None:
        self.read_queue = deque(maxlen=100)  # arbitrary value
        self.read_event = asyncio.Event()
        self.write_event = asyncio.Event()
        self.write_event.set()

    def connection_lost(self, exc: Optional[Exception]) -> None:
        self.read_event.set()
        self.write_event.set()

    def datagram_received(self, data: bytes, addr: IPSockAddrType) -> None:
        addr = convert_ipv6_sockaddr(addr)
        self.read_queue.append((data, addr))
        self.read_event.set()

    def error_received(self, exc: Exception) -> None:
        self.exception = exc

    def pause_writing(self) -> None:
        self.write_event.clear()

    def resume_writing(self) -> None:
        self.write_event.set()


class SocketStream(abc.SocketStream):
    def __init__(self, transport: asyncio.Transport, protocol: StreamProtocol):
        self._transport = transport
        self._protocol = protocol
        self._receive_guard = ResourceGuard('reading from')
        self._send_guard = ResourceGuard('writing to')
        self._closed = False

    @property
    def _raw_socket(self) -> socket.socket:
        return self._transport.get_extra_info('socket')

    async def receive(self, max_bytes: int = 65536) -> bytes:
        with self._receive_guard:
            await checkpoint()
            if not self._protocol.read_event.is_set() and not self._transport.is_closing():
                self._transport.resume_reading()
                await self._protocol.read_event.wait()
                self._transport.pause_reading()

            try:
                chunk = self._protocol.read_queue.popleft()
            except IndexError:
                if self._closed:
                    raise ClosedResourceError from None
                elif self._protocol.exception:
                    raise self._protocol.exception
                else:
                    raise EndOfStream

            if len(chunk) > max_bytes:
                # Split the oversized chunk
                chunk, leftover = chunk[:max_bytes], chunk[max_bytes:]
                self._protocol.read_queue.appendleft(leftover)

            # If the read queue is empty, clear the flag so that the next call will block until
            # data is available
            if not self._protocol.read_queue:
                self._protocol.read_event.clear()

        return chunk

    async def send(self, item: bytes) -> None:
        with self._send_guard:
            await checkpoint()
            try:
                self._transport.write(item)
            except RuntimeError as exc:
                if self._protocol.write_future.exception():
                    await self._protocol.write_future
                elif self._closed:
                    raise ClosedResourceError from None
                elif self._transport.is_closing():
                    raise BrokenResourceError from exc
                else:
                    raise

            await self._protocol.write_future

    async def send_eof(self) -> None:
        try:
            self._transport.write_eof()
        except OSError:
            pass

    async def aclose(self) -> None:
        if not self._transport.is_closing():
            self._closed = True
            try:
                self._transport.write_eof()
            except OSError:
                pass

            self._transport.close()
            await sleep(0)
            self._transport.abort()


class UNIXSocketStream(abc.SocketStream):
    _receive_future: Optional[asyncio.Future] = None
    _send_future: Optional[asyncio.Future] = None
    _closing = False

    def __init__(self, raw_socket: socket.SocketType):
        self.__raw_socket = raw_socket
        self._loop = get_running_loop()
        self._receive_guard = ResourceGuard('reading from')
        self._send_guard = ResourceGuard('writing to')

    @property
    def _raw_socket(self) -> SocketType:
        return self.__raw_socket

    def _wait_until_readable(self, loop: asyncio.AbstractEventLoop) -> asyncio.Future:
        def callback(f):
            del self._receive_future
            loop.remove_reader(self.__raw_socket)

        f = self._receive_future = asyncio.Future()
        self._loop.add_reader(self.__raw_socket, f.set_result, None)
        f.add_done_callback(callback)
        return f

    def _wait_until_writable(self, loop: asyncio.AbstractEventLoop) -> asyncio.Future:
        def callback(f):
            del self._send_future
            loop.remove_writer(self.__raw_socket)

        f = self._send_future = asyncio.Future()
        self._loop.add_writer(self.__raw_socket, f.set_result, None)
        f.add_done_callback(callback)
        return f

    async def send_eof(self) -> None:
        with self._send_guard:
            self._raw_socket.shutdown(socket.SHUT_WR)

    async def receive(self, max_bytes: int = 65536) -> bytes:
        loop = get_running_loop()
        await checkpoint()
        with self._receive_guard:
            while True:
                try:
                    data = self.__raw_socket.recv(max_bytes)
                except BlockingIOError:
                    await self._wait_until_readable(loop)
                except OSError as exc:
                    if self._closing:
                        raise ClosedResourceError from None
                    else:
                        raise BrokenResourceError from exc
                else:
                    if not data:
                        raise EndOfStream

                    return data

    async def send(self, item: bytes) -> None:
        loop = get_running_loop()
        await checkpoint()
        with self._send_guard:
            view = memoryview(item)
            while view:
                try:
                    bytes_sent = self.__raw_socket.send(item)
                except BlockingIOError:
                    await self._wait_until_writable(loop)
                except OSError as exc:
                    if self._closing:
                        raise ClosedResourceError from None
                    else:
                        raise BrokenResourceError from exc
                else:
                    view = view[bytes_sent:]

    async def receive_fds(self, msglen: int, maxfds: int) -> Tuple[bytes, List[int]]:
        if not isinstance(msglen, int) or msglen < 0:
            raise ValueError('msglen must be a non-negative integer')
        if not isinstance(maxfds, int) or maxfds < 1:
            raise ValueError('maxfds must be a positive integer')

        loop = get_running_loop()
        fds = array.array("i")
        await checkpoint()
        with self._receive_guard:
            while True:
                try:
                    message, ancdata, flags, addr = self.__raw_socket.recvmsg(
                        msglen, socket.CMSG_LEN(maxfds * fds.itemsize))
                except BlockingIOError:
                    await self._wait_until_readable(loop)
                except OSError as exc:
                    if self._closing:
                        raise ClosedResourceError from None
                    else:
                        raise BrokenResourceError from exc
                else:
                    if not message and not ancdata:
                        raise EndOfStream

                    break

        for cmsg_level, cmsg_type, cmsg_data in ancdata:
            if cmsg_level != socket.SOL_SOCKET or cmsg_type != socket.SCM_RIGHTS:
                raise RuntimeError(f'Received unexpected ancillary data; message = {message}, '
                                   f'cmsg_level = {cmsg_level}, cmsg_type = {cmsg_type}')

            fds.frombytes(cmsg_data[:len(cmsg_data) - (len(cmsg_data) % fds.itemsize)])

        return message, list(fds)

    async def send_fds(self, message: bytes, fds: Collection[Union[int, IOBase]]) -> None:
        if not message:
            raise ValueError('message must not be empty')
        if not fds:
            raise ValueError('fds must not be empty')

        loop = get_running_loop()
        filenos: List[int] = []
        for fd in fds:
            if isinstance(fd, int):
                filenos.append(fd)
            elif isinstance(fd, IOBase):
                filenos.append(fd.fileno())

        fdarray = array.array("i", filenos)
        await checkpoint()
        with self._send_guard:
            while True:
                try:
                    self.__raw_socket.sendmsg([message],
                                              [(socket.SOL_SOCKET, socket.SCM_RIGHTS, fdarray)])
                    break
                except BlockingIOError:
                    await self._wait_until_writable(loop)
                except OSError as exc:
                    if self._closing:
                        raise ClosedResourceError from None
                    else:
                        raise BrokenResourceError from exc

    async def aclose(self) -> None:
        if not self._closing:
            self._closing = True
            if self.__raw_socket.fileno() != -1:
                self.__raw_socket.close()

            if self._receive_future:
                self._receive_future.set_result(None)
            if self._send_future:
                self._send_future.set_result(None)


class TCPSocketListener(abc.SocketListener):
    _accept_scope: Optional[CancelScope] = None
    _closed = False

    def __init__(self, raw_socket: socket.SocketType):
        self.__raw_socket = raw_socket
        self._loop = cast(asyncio.BaseEventLoop, get_running_loop())
        self._accept_guard = ResourceGuard('accepting connections from')

    @property
    def _raw_socket(self) -> socket.socket:
        return self.__raw_socket

    async def accept(self) -> abc.SocketStream:
        if self._closed:
            raise ClosedResourceError

        with self._accept_guard:
            await checkpoint()
            with CancelScope() as self._accept_scope:
                try:
                    client_sock, _addr = await self._loop.sock_accept(self._raw_socket)
                except asyncio.CancelledError:
                    # Workaround for https://bugs.python.org/issue41317
                    try:
                        self._loop.remove_reader(self._raw_socket)
                    except (ValueError, NotImplementedError):
                        pass

                    if self._closed:
                        raise ClosedResourceError from None

                    raise
                finally:
                    self._accept_scope = None

        client_sock.setsockopt(socket.IPPROTO_TCP, socket.TCP_NODELAY, 1)
        transport, protocol = await self._loop.connect_accepted_socket(StreamProtocol, client_sock)
        return SocketStream(cast(asyncio.Transport, transport), cast(StreamProtocol, protocol))

    async def aclose(self) -> None:
        if self._closed:
            return

        self._closed = True
        if self._accept_scope:
            # Workaround for https://bugs.python.org/issue41317
            try:
                self._loop.remove_reader(self._raw_socket)
            except (ValueError, NotImplementedError):
                pass

            self._accept_scope.cancel()
            await sleep(0)

        self._raw_socket.close()


class UNIXSocketListener(abc.SocketListener):
    def __init__(self, raw_socket: socket.SocketType):
        self.__raw_socket = raw_socket
        self._loop = get_running_loop()
        self._accept_guard = ResourceGuard('accepting connections from')
        self._closed = False

    async def accept(self) -> abc.SocketStream:
        await checkpoint()
        with self._accept_guard:
            while True:
                try:
                    client_sock, _ = self.__raw_socket.accept()
                    return UNIXSocketStream(client_sock)
                except BlockingIOError:
                    f: asyncio.Future = asyncio.Future()
                    self._loop.add_reader(self.__raw_socket, f.set_result, None)
                    f.add_done_callback(lambda _: self._loop.remove_reader(self.__raw_socket))
                    await f
                except OSError as exc:
                    if self._closed:
                        raise ClosedResourceError from None
                    else:
                        raise BrokenResourceError from exc

    async def aclose(self) -> None:
        self._closed = True
        self.__raw_socket.close()

    @property
    def _raw_socket(self) -> SocketType:
        return self.__raw_socket


class UDPSocket(abc.UDPSocket):
    def __init__(self, transport: asyncio.DatagramTransport, protocol: DatagramProtocol):
        self._transport = transport
        self._protocol = protocol
        self._receive_guard = ResourceGuard('reading from')
        self._send_guard = ResourceGuard('writing to')
        self._closed = False

    @property
    def _raw_socket(self) -> SocketType:
        return self._transport.get_extra_info('socket')

    async def aclose(self) -> None:
        if not self._transport.is_closing():
            self._closed = True
            self._transport.close()

    async def receive(self) -> Tuple[bytes, IPSockAddrType]:
        with self._receive_guard:
            await checkpoint()

            # If the buffer is empty, ask for more data
            if not self._protocol.read_queue and not self._transport.is_closing():
                self._protocol.read_event.clear()
                await self._protocol.read_event.wait()

            try:
                return self._protocol.read_queue.popleft()
            except IndexError:
                if self._closed:
                    raise ClosedResourceError from None
                else:
                    raise BrokenResourceError from None

    async def send(self, item: UDPPacketType) -> None:
        with self._send_guard:
            await checkpoint()
            await self._protocol.write_event.wait()
            if self._closed:
                raise ClosedResourceError
            elif self._transport.is_closing():
                raise BrokenResourceError
            else:
                self._transport.sendto(*item)


class ConnectedUDPSocket(abc.ConnectedUDPSocket):
    def __init__(self, transport: asyncio.DatagramTransport, protocol: DatagramProtocol):
        self._transport = transport
        self._protocol = protocol
        self._receive_guard = ResourceGuard('reading from')
        self._send_guard = ResourceGuard('writing to')
        self._closed = False

    @property
    def _raw_socket(self) -> SocketType:
        return self._transport.get_extra_info('socket')

    async def aclose(self) -> None:
        if not self._transport.is_closing():
            self._closed = True
            self._transport.close()

    async def receive(self) -> bytes:
        with self._receive_guard:
            await checkpoint()

            # If the buffer is empty, ask for more data
            if not self._protocol.read_queue and not self._transport.is_closing():
                self._protocol.read_event.clear()
                await self._protocol.read_event.wait()

            try:
                packet = self._protocol.read_queue.popleft()
            except IndexError:
                if self._closed:
                    raise ClosedResourceError from None
                else:
                    raise BrokenResourceError from None

            return packet[0]

    async def send(self, item: bytes) -> None:
        with self._send_guard:
            await checkpoint()
            await self._protocol.write_event.wait()
            if self._closed:
                raise ClosedResourceError
            elif self._transport.is_closing():
                raise BrokenResourceError
            else:
                self._transport.sendto(item)


async def connect_tcp(host: str, port: int,
                      local_addr: Optional[Tuple[str, int]] = None) -> SocketStream:
    transport, protocol = cast(
        Tuple[asyncio.Transport, StreamProtocol],
        await get_running_loop().create_connection(StreamProtocol, host, port,
                                                   local_addr=local_addr)
    )
    transport.pause_reading()
    return SocketStream(transport, protocol)


async def connect_unix(path: str) -> UNIXSocketStream:
    await checkpoint()
    loop = get_running_loop()
    raw_socket = socket.socket(socket.AF_UNIX)
    raw_socket.setblocking(False)
    while True:
        try:
            raw_socket.connect(path)
        except BlockingIOError:
            f: asyncio.Future = asyncio.Future()
            loop.add_writer(raw_socket, f.set_result, None)
            f.add_done_callback(lambda _: loop.remove_writer(raw_socket))
            await f
        else:
            return UNIXSocketStream(raw_socket)


async def create_udp_socket(
    family: socket.AddressFamily,
    local_address: Optional[IPSockAddrType],
    remote_address: Optional[IPSockAddrType],
    reuse_port: bool
) -> Union[UDPSocket, ConnectedUDPSocket]:
    result = await get_running_loop().create_datagram_endpoint(
        DatagramProtocol, local_addr=local_address, remote_addr=remote_address, family=family,
        reuse_port=reuse_port)
    transport = cast(asyncio.DatagramTransport, result[0])
    protocol = cast(DatagramProtocol, result[1])
    if protocol.exception:
        transport.close()
        raise protocol.exception

    if not remote_address:
        return UDPSocket(transport, protocol)
    else:
        return ConnectedUDPSocket(transport, protocol)


async def getaddrinfo(host: Union[bytearray, bytes, str], port: Union[str, int, None], *,
                      family: Union[int, AddressFamily] = 0, type: Union[int, SocketKind] = 0,
                      proto: int = 0, flags: int = 0) -> GetAddrInfoReturnType:
    # https://github.com/python/typeshed/pull/4304
    result = await get_running_loop().getaddrinfo(
        host, port, family=family, type=type, proto=proto, flags=flags)  # type: ignore[arg-type]
    return cast(GetAddrInfoReturnType, result)


async def getnameinfo(sockaddr: IPSockAddrType, flags: int = 0) -> Tuple[str, str]:
    # https://github.com/python/typeshed/pull/4305
    result = await get_running_loop().getnameinfo(sockaddr, flags)
    return cast(Tuple[str, str], result)


async def wait_socket_readable(sock: socket.SocketType) -> None:
    await checkpoint()
    if _read_events.get(sock):
        raise BusyResourceError('reading from') from None

    loop = get_running_loop()
    event = _read_events[sock] = asyncio.Event()
    get_running_loop().add_reader(sock, event.set)
    try:
        await event.wait()
    finally:
        if _read_events.pop(sock, None) is not None:
            loop.remove_reader(sock)
            readable = True
        else:
            readable = False

    if not readable:
        raise ClosedResourceError


async def wait_socket_writable(sock: socket.SocketType) -> None:
    await checkpoint()
    if _write_events.get(sock):
        raise BusyResourceError('writing to') from None

    loop = get_running_loop()
    event = _write_events[sock] = asyncio.Event()
    loop.add_writer(sock.fileno(), event.set)
    try:
        await event.wait()
    finally:
        if _write_events.pop(sock, None) is not None:
            loop.remove_writer(sock)
            writable = True
        else:
            writable = False

    if not writable:
        raise ClosedResourceError


#
# Synchronization
#

class Event(abc.Event):
    def __init__(self):
        self._event = asyncio.Event()

    def set(self) -> None:
        self._event.set()

    def is_set(self) -> bool:
        return self._event.is_set()

    async def wait(self):
        await checkpoint()
        await self._event.wait()

    def statistics(self) -> EventStatistics:
        return EventStatistics(len(self._event._waiters))


class CapacityLimiter(abc.CapacityLimiter):
    _total_tokens: float = 0

    def __init__(self, total_tokens: float):
        self._borrowers: Set[Any] = set()
        self._wait_queue: Dict[Any, asyncio.Event] = OrderedDict()
        self.total_tokens = total_tokens

    async def __aenter__(self):
        await self.acquire()

    async def __aexit__(self, exc_type: Optional[Type[BaseException]],
                        exc_val: Optional[BaseException],
                        exc_tb: Optional[TracebackType]) -> None:
        self.release()

    @property
    def total_tokens(self) -> float:
        return self._total_tokens

    @total_tokens.setter
    def total_tokens(self, value: float) -> None:
        if not isinstance(value, int) and not math.isinf(value):
            raise TypeError('total_tokens must be an int or math.inf')
        if value < 1:
            raise ValueError('total_tokens must be >= 1')

        old_value = self._total_tokens
        self._total_tokens = value
        events = []
        for event in self._wait_queue.values():
            if value <= old_value:
                break

            if not event.is_set():
                events.append(event)
                old_value += 1

        for event in events:
            event.set()

    @property
    def borrowed_tokens(self) -> int:
        return len(self._borrowers)

    @property
    def available_tokens(self) -> float:
        return self._total_tokens - len(self._borrowers)

    def acquire_nowait(self) -> None:
        self.acquire_on_behalf_of_nowait(current_task())

    def acquire_on_behalf_of_nowait(self, borrower) -> None:
        if borrower in self._borrowers:
            raise RuntimeError("this borrower is already holding one of this CapacityLimiter's "
                               "tokens")

        if self._wait_queue or len(self._borrowers) >= self._total_tokens:
            raise WouldBlock

        self._borrowers.add(borrower)

    async def acquire(self) -> None:
        return await self.acquire_on_behalf_of(current_task())

    async def acquire_on_behalf_of(self, borrower) -> None:
        try:
            self.acquire_on_behalf_of_nowait(borrower)
        except WouldBlock:
            event = asyncio.Event()
            self._wait_queue[borrower] = event
            try:
                await event.wait()
            except BaseException:
                self._wait_queue.pop(borrower, None)
                raise

            self._borrowers.add(borrower)

    def release(self) -> None:
        self.release_on_behalf_of(current_task())

    def release_on_behalf_of(self, borrower) -> None:
        try:
            self._borrowers.remove(borrower)
        except KeyError:
            raise RuntimeError("this borrower isn't holding any of this CapacityLimiter's "
                               "tokens") from None

        # Notify the next task in line if this limiter has free capacity now
        if self._wait_queue and len(self._borrowers) < self._total_tokens:
            event = self._wait_queue.popitem()[1]
            event.set()

    def statistics(self) -> CapacityLimiterStatistics:
        return CapacityLimiterStatistics(self.borrowed_tokens, self.total_tokens,
                                         tuple(self._borrowers), len(self._wait_queue))


def current_default_thread_limiter():
    return _default_thread_limiter


_default_thread_limiter = CapacityLimiter(40)


#
# Operating system signals
#

class _SignalReceiver:
    def __init__(self):
        self._signal_queue: Deque[int] = deque()
        self._future = asyncio.Future()

    def _deliver(self, signum: int) -> None:
        self._signal_queue.append(signum)
        if not self._future.done():
            self._future.set_result(None)

    def __aiter__(self):
        return self

    async def __anext__(self) -> int:
        await checkpoint()
        if not self._signal_queue:
            self._future = asyncio.Future()
            await self._future

        return self._signal_queue.popleft()


@contextmanager
def open_signal_receiver(*signals: int) -> Generator[_SignalReceiver, Any, None]:
    loop = get_running_loop()
    receiver = _SignalReceiver()
    handled_signals = set()
    try:
        for sig in set(signals):
            loop.add_signal_handler(sig, receiver._deliver, sig)
            handled_signals.add(sig)

        yield receiver
    finally:
        for sig in handled_signals:
            loop.remove_signal_handler(sig)


#
# Testing and debugging
#

def _create_task_info(task: asyncio.Task) -> TaskInfo:
    task_state = _task_states.get(task)
    if task_state is None:
        name = task.get_name() if _native_task_names else None  # type: ignore
        parent_id = None
    else:
        name = task_state.name
        parent_id = task_state.parent_id

    return TaskInfo(id(task), parent_id, name, get_coro(task))


def get_current_task() -> TaskInfo:
    return _create_task_info(current_task())  # type: ignore


def get_running_tasks() -> List[TaskInfo]:
    return [_create_task_info(task) for task in all_tasks() if not task.done()]


async def wait_all_tasks_blocked() -> None:
    this_task = current_task()
    while True:
        for task in all_tasks():
            if task is this_task:
                continue

            if task._fut_waiter is None:  # type: ignore[attr-defined]
                await sleep(0.1)
                break
        else:
            return


class TestRunner(abc.TestRunner):
    def __init__(self, debug: bool = False, use_uvloop: bool = True,
                 policy: Optional[asyncio.AbstractEventLoopPolicy] = None):
        _maybe_set_event_loop_policy(policy, use_uvloop)
        self._loop = asyncio.new_event_loop()
        self._loop.set_debug(debug)
        asyncio.set_event_loop(self._loop)

    def _cancel_all_tasks(self):
        to_cancel = all_tasks(self._loop)
        if not to_cancel:
            return

        for task in to_cancel:
            task.cancel()

        self._loop.run_until_complete(
            asyncio.gather(*to_cancel, loop=self._loop, return_exceptions=True))

        for task in to_cancel:
            if task.cancelled():
                continue
            if task.exception() is not None:
                raise task.exception()

    def close(self) -> None:
        try:
            self._cancel_all_tasks()
            self._loop.run_until_complete(self._loop.shutdown_asyncgens())
        finally:
            asyncio.set_event_loop(None)
            self._loop.close()

    def call(self, func: Callable[..., Awaitable], *args, **kwargs):
        def exception_handler(loop: asyncio.AbstractEventLoop, context: Dict[str, Any]) -> None:
            exceptions.append(context['exception'])

        exceptions: List[Exception] = []
        self._loop.set_exception_handler(exception_handler)
        try:
            retval = self._loop.run_until_complete(func(*args, **kwargs))
        except Exception as exc:
            retval = None
            exceptions.append(exc)
        finally:
            self._loop.set_exception_handler(None)

        if len(exceptions) == 1:
            raise exceptions[0]
        elif exceptions:
            raise ExceptionGroup(exceptions)

        return retval<|MERGE_RESOLUTION|>--- conflicted
+++ resolved
@@ -337,10 +337,9 @@
         return self._shield
 
 
-<<<<<<< HEAD
 async def checkpoint() -> None:
     await checkpoint_if_cancelled()
-    await asyncio.sleep(0)
+    await sleep(0)
 
 
 async def checkpoint_if_cancelled() -> None:
@@ -364,11 +363,7 @@
 
 async def cancel_shielded_checkpoint() -> None:
     with CancelScope(shield=True):
-        await asyncio.sleep(0)
-=======
-async def checkpoint():
-    await sleep(0)
->>>>>>> d8507711
+        await sleep(0)
 
 
 def current_effective_deadline():
