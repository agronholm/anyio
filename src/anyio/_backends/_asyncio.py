import asyncio
import concurrent.futures
import math
import socket
import sys
from collections import OrderedDict, deque
from concurrent.futures import Future
from contextlib import contextmanager
from dataclasses import dataclass
from functools import wraps
from inspect import isgenerator
from socket import AddressFamily, SocketKind, SocketType
from threading import Thread
from types import TracebackType
from typing import (
    Any, Awaitable, Callable, Coroutine, Deque, Dict, Generator, List, Optional, Sequence, Set,
    Tuple, Type, TypeVar, Union, cast)
from weakref import WeakKeyDictionary

from .. import TaskInfo, abc
from .._core._eventloop import claim_worker_thread, threadlocals
from .._core._exceptions import (
    BrokenResourceError, BusyResourceError, ClosedResourceError, EndOfStream)
from .._core._exceptions import ExceptionGroup as BaseExceptionGroup
from .._core._exceptions import WouldBlock
from .._core._sockets import GetAddrInfoReturnType, convert_ipv6_sockaddr
from .._core._synchronization import ResourceGuard
from ..abc import IPSockAddrType, UDPPacketType

if sys.version_info >= (3, 7):
    from asyncio import all_tasks, create_task, current_task, get_running_loop
    from asyncio import run as native_run
else:

    _T = TypeVar('_T')

    def native_run(main, *, debug=False):
        # Snatched from Python 3.7
        from asyncio import coroutines, events, tasks

        def _cancel_all_tasks(loop):
            to_cancel = all_tasks(loop)
            if not to_cancel:
                return

            for task in to_cancel:
                task.cancel()

            loop.run_until_complete(
                tasks.gather(*to_cancel, loop=loop, return_exceptions=True))

            for task in to_cancel:
                if task.cancelled():
                    continue
                if task.exception() is not None:
                    loop.call_exception_handler({
                        'message': 'unhandled exception during asyncio.run() shutdown',
                        'exception': task.exception(),
                        'task': task,
                    })

        if events._get_running_loop() is not None:
            raise RuntimeError(
                "asyncio.run() cannot be called from a running event loop")

        if not coroutines.iscoroutine(main):
            raise ValueError("a coroutine was expected, got {!r}".format(main))

        loop = events.new_event_loop()
        try:
            events.set_event_loop(loop)
            loop.set_debug(debug)
            return loop.run_until_complete(main)
        finally:
            try:
                _cancel_all_tasks(loop)
                loop.run_until_complete(loop.shutdown_asyncgens())
            finally:
                events.set_event_loop(None)
                loop.close()

    def create_task(coro: Union[Generator[Any, None, _T], Awaitable[_T]], *,  # type: ignore
                    name: Optional[str] = None) -> asyncio.Task:
        return get_running_loop().create_task(coro)

    def get_running_loop() -> asyncio.AbstractEventLoop:
        loop = asyncio._get_running_loop()
        if loop is not None:
            return loop
        else:
            raise RuntimeError('no running event loop')

    def all_tasks(loop: Optional[asyncio.AbstractEventLoop] = None) -> Set[asyncio.Task]:
        """Return a set of all tasks for the loop."""
        from asyncio import Task

        if loop is None:
            loop = get_running_loop()

        return {t for t in Task.all_tasks(loop) if not t.done()}

    def current_task(loop: Optional[asyncio.AbstractEventLoop] = None) -> Optional[asyncio.Task]:
        if loop is None:
            loop = get_running_loop()

        return asyncio.Task.current_task(loop)

T_Retval = TypeVar('T_Retval')

# Check whether there is native support for task names in asyncio (3.8+)
_native_task_names = hasattr(asyncio.Task, 'get_name')


def get_callable_name(func: Callable) -> str:
    module = getattr(func, '__module__', None)
    qualname = getattr(func, '__qualname__', None)
    return '.'.join([x for x in (module, qualname) if x])


#
# Event loop
#

def _maybe_set_event_loop_policy(policy: Optional[asyncio.AbstractEventLoopPolicy],
                                 use_uvloop: bool) -> None:
    # On CPython, use uvloop when possible if no other policy has been given and if not
    # explicitly disabled
    if policy is None and use_uvloop and sys.implementation.name == 'cpython':
        try:
            import uvloop
        except ImportError:
            pass
        else:
            # Test for missing shutdown_default_executor() (uvloop 0.14.0 and earlier)
            if (not hasattr(asyncio.AbstractEventLoop, 'shutdown_default_executor')
                    or hasattr(uvloop.loop.Loop, 'shutdown_default_executor')):
                policy = uvloop.EventLoopPolicy()

    if policy is not None:
        asyncio.set_event_loop_policy(policy)


def run(func: Callable[..., T_Retval], *args, debug: bool = False, use_uvloop: bool = True,
        policy: Optional[asyncio.AbstractEventLoopPolicy] = None) -> T_Retval:
    @wraps(func)
    async def wrapper():
        task = current_task()
        task_state = TaskState(None, get_callable_name(func), None)
        _task_states[task] = task_state
        if _native_task_names:
            task.set_name(task_state.name)

        try:
            return await func(*args)
        finally:
            del _task_states[task]

    _maybe_set_event_loop_policy(policy, use_uvloop)
    return native_run(wrapper(), debug=debug)


#
# Miscellaneous
#

async def sleep(delay: float) -> None:
    await asyncio.sleep(delay)


#
# Timeouts and cancellation
#

CancelledError = asyncio.CancelledError


class CancelScope(abc.CancelScope):
    __slots__ = ('_deadline', '_shield', '_parent_scope', '_cancel_called', '_active',
                 '_timeout_task', '_tasks', '_host_task', '_timeout_expired')

    def __init__(self, deadline: float = math.inf, shield: bool = False):
        self._deadline = deadline
        self._shield = shield
        self._parent_scope: Optional[CancelScope] = None
        self._cancel_called = False
        self._active = False
        self._timeout_task: Optional[asyncio.Task] = None
        self._tasks: Set[asyncio.Task] = set()
        self._host_task: Optional[asyncio.Task] = None
        self._timeout_expired = False

<<<<<<< HEAD
    def _timeout(self):
        self._timeout_expired = True
        self._cancel_called = True
        self._cancel()

    async def __aenter__(self):
        async def timeout():
            await asyncio.sleep(self._deadline - get_running_loop().time())
            self._timeout()
=======
    def __enter__(self):
        async def timeout():
            await asyncio.sleep(self._deadline - get_running_loop().time())
            self._timeout_expired = True
            self.cancel()
>>>>>>> 11434a96

        if self._active:
            raise RuntimeError(
                "Each CancelScope may only be used for a single 'with' block"
            )

        self._host_task = current_task()
        self._tasks.add(self._host_task)
        try:
            task_state = _task_states[self._host_task]
        except KeyError:
            task_name = self._host_task.get_name() if _native_task_names else None
            task_state = TaskState(None, task_name, self)
            _task_states[self._host_task] = task_state
        else:
            self._parent_scope = task_state.cancel_scope
            task_state.cancel_scope = self

        if self._deadline != math.inf:
            if get_running_loop().time() >= self._deadline:
                self._timeout()
            else:
                self._timeout_task = get_running_loop().create_task(timeout())

        self._active = True
        return self

    def __exit__(self, exc_type: Optional[Type[BaseException]], exc_val: Optional[BaseException],
                 exc_tb: Optional[TracebackType]) -> Optional[bool]:
        self._active = False
        if self._timeout_task:
            self._timeout_task.cancel()

        assert self._host_task is not None
        self._tasks.remove(self._host_task)
        host_task_state = _task_states.get(self._host_task)
        if host_task_state is not None and host_task_state.cancel_scope is self:
            host_task_state.cancel_scope = self._parent_scope

        if exc_val is not None:
            exceptions = exc_val.exceptions if isinstance(exc_val, ExceptionGroup) else [exc_val]
            if all(isinstance(exc, CancelledError) for exc in exceptions):
                if self._timeout_expired:
                    return True
                elif not self._parent_cancelled():
                    # This scope was directly cancelled
                    return True

        return None

    def _cancel(self):
        # Deliver cancellation to directly contained tasks and nested cancel scopes
        for task in self._tasks:
            # Cancel the task directly, but only if it's blocked and isn't within a shielded scope
            cancel_scope = _task_states[task].cancel_scope
            if cancel_scope is self:
                # Only deliver the cancellation if the task is already running
                if isgenerator(task._coro):  # type: ignore
                    awaitable = task._coro.gi_yieldfrom
                elif asyncio.iscoroutine(task._coro) and hasattr(task._coro, 'cr_await'):
                    awaitable = task._coro.cr_await
                else:
                    awaitable = task._coro

                if awaitable is not None:
                    task.cancel()
                else:
                    get_running_loop().call_soon(_cancel_soon, task)

            elif not cancel_scope._shielded_to(self):
                cancel_scope._cancel()

    def _shielded_to(self, parent: Optional['CancelScope']) -> bool:
        # Check whether this task or any parent up to (but not including) the "parent" argument is
        # shielded
        cancel_scope: Optional[CancelScope] = self
        while cancel_scope is not None and cancel_scope is not parent:
            if cancel_scope._shield:
                return True
            else:
                cancel_scope = cancel_scope._parent_scope

        return False

    def _parent_cancelled(self) -> bool:
        # Check whether any parent has been cancelled
        cancel_scope = self._parent_scope
        while cancel_scope is not None and not cancel_scope._shield:
            if cancel_scope._cancel_called:
                return True
            else:
                cancel_scope = cancel_scope._parent_scope

        return False

    def cancel(self) -> None:
        if self._cancel_called:
            return

        self._cancel_called = True
        self._cancel()

    @property
    def deadline(self) -> float:
        return self._deadline

    @property
    def cancel_called(self) -> bool:
        return self._cancel_called

    @property
    def shield(self) -> bool:
        return self._shield


def _cancel_called(task: asyncio.Task) -> bool:
    cancel_scope = _task_states[task].cancel_scope

    while cancel_scope:
        if cancel_scope.cancel_called:
            return True

        if cancel_scope.shield:
            return False

        cancel_scope = cancel_scope._parent_scope

    return False


def _cancel_soon(task: asyncio.Task) -> None:
    if _cancel_called(task):
        task.cancel()


async def checkpoint():
    await asyncio.sleep(0)


def current_effective_deadline():
    deadline = math.inf
    cancel_scope = _task_states[current_task()].cancel_scope
    while cancel_scope:
        deadline = min(deadline, cancel_scope.deadline)
        if cancel_scope.shield:
            break
        else:
            cancel_scope = cancel_scope._parent_scope

    return deadline


def current_time():
    return get_running_loop().time()


#
# Task states
#

class TaskState:
    """
    Encapsulates auxiliary task information that cannot be added to the Task instance itself
    because there are no guarantees about its implementation.
    """

    __slots__ = 'parent_id', 'name', 'cancel_scope'

    def __init__(self, parent_id: Optional[int], name: Optional[str],
                 cancel_scope: Optional[CancelScope]):
        self.parent_id = parent_id
        self.name = name
        self.cancel_scope = cancel_scope


_task_states = WeakKeyDictionary()  # type: WeakKeyDictionary[asyncio.Task, TaskState]


#
# Task groups
#

class ExceptionGroup(BaseExceptionGroup):
    def __init__(self, exceptions: Sequence[BaseException]):
        super().__init__()
        self.exceptions = exceptions


class TaskGroup(abc.TaskGroup):
    __slots__ = 'cancel_scope', '_active', '_exceptions'

    def __init__(self):
        self.cancel_scope: CancelScope = CancelScope()
        self._active = False
        self._exceptions: List[BaseException] = []

    async def __aenter__(self):
        self.cancel_scope.__enter__()
        self._active = True
        return self

    async def __aexit__(self, exc_type: Optional[Type[BaseException]],
                        exc_val: Optional[BaseException],
                        exc_tb: Optional[TracebackType]) -> Optional[bool]:
        ignore_exception = self.cancel_scope.__exit__(exc_type, exc_val, exc_tb)
        if exc_val is not None:
            self.cancel_scope.cancel()
            if not ignore_exception:
                self._exceptions.append(exc_val)

        while self.cancel_scope._tasks:
            try:
                await asyncio.wait(self.cancel_scope._tasks)
            except asyncio.CancelledError:
                self.cancel_scope.cancel()

        self._active = False
        if not self.cancel_scope._parent_cancelled():
            exceptions = self._filter_cancellation_errors(self._exceptions)
        else:
            exceptions = self._exceptions

        try:
            if len(exceptions) > 1:
                raise ExceptionGroup(exceptions)
            elif exceptions and exceptions[0] is not exc_val:
                raise exceptions[0]
        except BaseException as exc:
            # Clear the context here, as it can only be done in-flight.
            # If the context is not cleared, it can result in recursive tracebacks (see #145).
            exc.__context__ = None
            raise

        return ignore_exception

    @staticmethod
    def _filter_cancellation_errors(exceptions: Sequence[BaseException]) -> List[BaseException]:
        filtered_exceptions: List[BaseException] = []
        for exc in exceptions:
            if isinstance(exc, ExceptionGroup):
                exc.exceptions = TaskGroup._filter_cancellation_errors(exc.exceptions)
                if exc.exceptions:
                    if len(exc.exceptions) > 1:
                        filtered_exceptions.append(exc)
                    else:
                        filtered_exceptions.append(exc.exceptions[0])
            elif not isinstance(exc, CancelledError):
                filtered_exceptions.append(exc)

        return filtered_exceptions

    async def _run_wrapped_task(self, func: Callable[..., Coroutine], args: tuple) -> None:
        task = cast(asyncio.Task, current_task())
        try:
            await func(*args)
        except BaseException as exc:
            self._exceptions.append(exc)
            self.cancel_scope.cancel()
        finally:
            self.cancel_scope._tasks.remove(task)
            del _task_states[task]  # type: ignore

    def spawn(self, func: Callable[..., Coroutine], *args, name=None) -> None:
        if not self._active:
            raise RuntimeError('This task group is not active; no new tasks can be spawned.')

        name = name or get_callable_name(func)
        if _native_task_names is None:
            task = create_task(self._run_wrapped_task(func, args), name=name)  # type: ignore
        else:
            task = create_task(self._run_wrapped_task(func, args))

        # Make the spawned task inherit the task group's cancel scope
        _task_states[task] = TaskState(parent_id=id(current_task()), name=name,
                                       cancel_scope=self.cancel_scope)
        self.cancel_scope._tasks.add(task)
        if self.cancel_scope._cancel_called:
            get_running_loop().call_soon(_cancel_soon, task)


#
# Threads
#

_Retval_Queue_Type = Tuple[Optional[T_Retval], Optional[BaseException]]


async def run_sync_in_worker_thread(
        func: Callable[..., T_Retval], *args, cancellable: bool = False,
        limiter: Optional['CapacityLimiter'] = None) -> T_Retval:
    def thread_worker():
        try:
            with claim_worker_thread('asyncio'):
                threadlocals.loop = loop
                result = func(*args)
        except BaseException as exc:
            if not loop.is_closed():
                loop.call_soon_threadsafe(limiter.release_on_behalf_of, task)
                if not cancelled:
                    loop.call_soon_threadsafe(queue.put_nowait, (None, exc))
        else:
            if not loop.is_closed():
                loop.call_soon_threadsafe(limiter.release_on_behalf_of, task)
                if not cancelled:
                    loop.call_soon_threadsafe(queue.put_nowait, (result, None))

    await checkpoint()
    loop = get_running_loop()
    task = current_task()
    queue: asyncio.Queue[_Retval_Queue_Type] = asyncio.Queue(1)
    cancelled = False
    limiter = limiter or _default_thread_limiter
    await limiter.acquire_on_behalf_of(task)
    thread = Thread(target=thread_worker, daemon=True)
    thread.start()
    exception: Optional[BaseException] = None
    with CancelScope(shield=not cancellable):
        try:
            retval, exception = await queue.get()
        except BaseException as exc:
            exception = exc
        finally:
            cancelled = True

    if exception is not None:
        raise exception
    else:
        return cast(T_Retval, retval)


def run_sync_from_thread(func: Callable[..., T_Retval], *args,
                         loop: Optional[asyncio.AbstractEventLoop] = None) -> T_Retval:
    @wraps(func)
    def wrapper():
        try:
            f.set_result(func(*args))
        except BaseException as exc:
            f.set_exception(exc)
            if not isinstance(exc, Exception):
                raise

    f: concurrent.futures.Future[T_Retval] = Future()
    loop = loop or threadlocals.loop
    loop.call_soon_threadsafe(wrapper)
    return f.result()


def run_async_from_thread(func: Callable[..., Coroutine[Any, Any, T_Retval]], *args) -> T_Retval:
    f: concurrent.futures.Future[T_Retval] = asyncio.run_coroutine_threadsafe(
        func(*args), threadlocals.loop)
    return f.result()


class BlockingPortal(abc.BlockingPortal):
    __slots__ = '_loop'

    def __init__(self):
        super().__init__()
        self._loop = get_running_loop()

    def _spawn_task_from_thread(self, func: Callable, args: tuple, future: Future) -> None:
        run_sync_from_thread(
            self._task_group.spawn, self._call_func, func, args, future, loop=self._loop)


#
# Subprocesses
#

@dataclass
class StreamReaderWrapper(abc.ByteReceiveStream):
    _stream: asyncio.StreamReader

    async def receive(self, max_bytes: int = 65536) -> bytes:
        data = await self._stream.read(max_bytes)
        if data:
            return data
        else:
            raise EndOfStream

    async def aclose(self) -> None:
        self._stream.feed_eof()


@dataclass
class StreamWriterWrapper(abc.ByteSendStream):
    _stream: asyncio.StreamWriter

    async def send(self, item: bytes) -> None:
        self._stream.write(item)
        await self._stream.drain()

    async def aclose(self) -> None:
        self._stream.close()


@dataclass
class Process(abc.Process):
    _process: asyncio.subprocess.Process
    _stdin: Optional[abc.ByteSendStream]
    _stdout: Optional[abc.ByteReceiveStream]
    _stderr: Optional[abc.ByteReceiveStream]

    async def aclose(self) -> None:
        if self._stdin:
            await self._stdin.aclose()
        if self._stdout:
            await self._stdout.aclose()
        if self._stderr:
            await self._stderr.aclose()

        await self.wait()

    async def wait(self) -> int:
        return await self._process.wait()

    def terminate(self) -> None:
        self._process.terminate()

    def kill(self) -> None:
        self._process.kill()

    def send_signal(self, signal: int) -> None:
        self._process.send_signal(signal)

    @property
    def pid(self) -> int:
        return self._process.pid

    @property
    def returncode(self) -> Optional[int]:
        return self._process.returncode

    @property
    def stdin(self) -> Optional[abc.ByteSendStream]:
        return self._stdin

    @property
    def stdout(self) -> Optional[abc.ByteReceiveStream]:
        return self._stdout

    @property
    def stderr(self) -> Optional[abc.ByteReceiveStream]:
        return self._stderr


async def open_process(command, *, shell: bool, stdin: int, stdout: int, stderr: int):
    await checkpoint()
    if shell:
        process = await asyncio.create_subprocess_shell(command, stdin=stdin, stdout=stdout,
                                                        stderr=stderr)
    else:
        process = await asyncio.create_subprocess_exec(*command, stdin=stdin, stdout=stdout,
                                                       stderr=stderr)

    stdin_stream = StreamWriterWrapper(process.stdin) if process.stdin else None
    stdout_stream = StreamReaderWrapper(process.stdout) if process.stdout else None
    stderr_stream = StreamReaderWrapper(process.stderr) if process.stderr else None
    return Process(process, stdin_stream, stdout_stream, stderr_stream)


#
# Sockets and networking
#

_read_events: Dict[socket.SocketType, asyncio.Event] = {}
_write_events: Dict[socket.SocketType, asyncio.Event] = {}


class StreamProtocol(asyncio.Protocol):
    read_queue: Deque[bytes]
    read_event: asyncio.Event
    write_future: asyncio.Future
    exception: Optional[Exception] = None

    def connection_made(self, transport: asyncio.BaseTransport) -> None:
        self.read_queue = deque()
        self.read_event = asyncio.Event()
        self.write_future = asyncio.Future()
        self.write_future.set_result(None)
        cast(asyncio.Transport, transport).set_write_buffer_limits(0)

    def connection_lost(self, exc: Optional[Exception]) -> None:
        if exc:
            self.exception = BrokenResourceError()
            self.exception.__cause__ = exc

        self.read_event.set()
        self.write_future = asyncio.Future()
        if self.exception:
            self.write_future.set_exception(self.exception)
        else:
            self.write_future.set_result(None)

    def data_received(self, data: bytes) -> None:
        self.read_queue.append(data)
        self.read_event.set()

    def eof_received(self) -> Optional[bool]:
        self.read_event.set()
        return None

    def pause_writing(self) -> None:
        self.write_future = asyncio.Future()

    def resume_writing(self) -> None:
        self.write_future.set_result(None)


class DatagramProtocol(asyncio.DatagramProtocol):
    read_queue: Deque[Tuple[bytes, IPSockAddrType]]
    read_event: asyncio.Event
    write_event: asyncio.Event
    exception: Optional[Exception] = None

    def connection_made(self, transport: asyncio.BaseTransport) -> None:
        self.read_queue = deque(maxlen=100)  # arbitrary value
        self.read_event = asyncio.Event()
        self.write_event = asyncio.Event()
        self.write_event.set()

    def connection_lost(self, exc: Optional[Exception]) -> None:
        self.read_event.set()
        self.write_event.set()

    def datagram_received(self, data: bytes, addr: IPSockAddrType) -> None:
        addr = convert_ipv6_sockaddr(addr)
        self.read_queue.append((data, addr))
        self.read_event.set()

    def error_received(self, exc: Exception) -> None:
        self.exception = exc

    def pause_writing(self) -> None:
        self.write_event.clear()

    def resume_writing(self) -> None:
        self.write_event.set()


class SocketStream(abc.SocketStream):
    def __init__(self, transport: asyncio.Transport, protocol: StreamProtocol):
        self._transport = transport
        self._protocol = protocol
        self._receive_guard = ResourceGuard('reading from')
        self._send_guard = ResourceGuard('writing to')
        self._closed = False

    @property
    def _raw_socket(self) -> socket.socket:
        return self._transport.get_extra_info('socket')

    async def receive(self, max_bytes: int = 65536) -> bytes:
        with self._receive_guard:
            await checkpoint()
            if not self._protocol.read_queue and not self._transport.is_closing():
                self._protocol.read_event.clear()
                self._transport.resume_reading()
                await self._protocol.read_event.wait()
                self._transport.pause_reading()

            try:
                chunk = self._protocol.read_queue.popleft()
            except IndexError:
                if self._closed:
                    raise ClosedResourceError from None
                elif self._protocol.exception:
                    raise self._protocol.exception
                else:
                    raise EndOfStream

            if len(chunk) > max_bytes:
                # Split the oversized chunk
                chunk, leftover = chunk[:max_bytes], chunk[max_bytes:]
                self._protocol.read_queue.appendleft(leftover)

        return chunk

    async def send(self, item: bytes) -> None:
        with self._send_guard:
            await checkpoint()
            try:
                self._transport.write(item)
            except RuntimeError as exc:
                if self._closed:
                    raise ClosedResourceError from None
                elif self._transport.is_closing():
                    raise BrokenResourceError from exc
                else:
                    raise

            await self._protocol.write_future

    async def send_eof(self) -> None:
        try:
            self._transport.write_eof()
        except OSError:
            pass

    async def aclose(self) -> None:
        if not self._transport.is_closing():
            self._closed = True
            try:
                self._transport.write_eof()
            except OSError:
                pass

            self._transport.close()
            await asyncio.sleep(0)
            self._transport.abort()


class SocketListener(abc.SocketListener):
    def __init__(self, raw_socket: socket.SocketType):
        self.__raw_socket = raw_socket
        self._loop = cast(asyncio.BaseEventLoop, get_running_loop())
        self._accept_guard = ResourceGuard('accepting connections from')

    @property
    def _raw_socket(self) -> socket.socket:
        return self.__raw_socket

    async def accept(self) -> abc.SocketStream:
        with self._accept_guard:
            await checkpoint()
            try:
                client_sock, _addr = await self._loop.sock_accept(self._raw_socket)
            except asyncio.CancelledError:
                # Workaround for https://bugs.python.org/issue41317
                try:
                    self._loop.remove_reader(self._raw_socket)
                except (ValueError, NotImplementedError):
                    if self._raw_socket.fileno() == -1:
                        raise ClosedResourceError from None

                raise

        if client_sock.family in (socket.AF_INET, socket.AF_INET6):
            client_sock.setsockopt(socket.IPPROTO_TCP, socket.TCP_NODELAY, 1)

        transport, protocol = await self._loop.connect_accepted_socket(StreamProtocol, client_sock)
        return SocketStream(cast(asyncio.Transport, transport), cast(StreamProtocol, protocol))

    async def aclose(self) -> None:
        # Needed on Windows + Python < 3.8
        try:
            self._loop.remove_reader(self._raw_socket)
        except NotImplementedError:
            pass

        self._raw_socket.close()


class UDPSocket(abc.UDPSocket):
    def __init__(self, transport: asyncio.DatagramTransport, protocol: DatagramProtocol):
        self._transport = transport
        self._protocol = protocol
        self._receive_guard = ResourceGuard('reading from')
        self._send_guard = ResourceGuard('writing to')
        self._closed = False

    @property
    def _raw_socket(self) -> SocketType:
        return self._transport.get_extra_info('socket')

    async def aclose(self) -> None:
        if not self._transport.is_closing():
            self._closed = True
            self._transport.close()

    async def receive(self) -> Tuple[bytes, IPSockAddrType]:
        with self._receive_guard:
            await checkpoint()

            # If the buffer is empty, ask for more data
            if not self._protocol.read_queue and not self._transport.is_closing():
                self._protocol.read_event.clear()
                await self._protocol.read_event.wait()

            try:
                return self._protocol.read_queue.popleft()
            except IndexError:
                if self._closed:
                    raise ClosedResourceError from None
                else:
                    raise BrokenResourceError from None

    async def send(self, item: UDPPacketType) -> None:
        with self._send_guard:
            await checkpoint()
            await self._protocol.write_event.wait()
            if self._closed:
                raise ClosedResourceError
            elif self._transport.is_closing():
                raise BrokenResourceError
            else:
                self._transport.sendto(*item)


class ConnectedUDPSocket(abc.ConnectedUDPSocket):
    def __init__(self, transport: asyncio.DatagramTransport, protocol: DatagramProtocol):
        self._transport = transport
        self._protocol = protocol
        self._receive_guard = ResourceGuard('reading from')
        self._send_guard = ResourceGuard('writing to')
        self._closed = False

    @property
    def _raw_socket(self) -> SocketType:
        return self._transport.get_extra_info('socket')

    async def aclose(self) -> None:
        if not self._transport.is_closing():
            self._closed = True
            self._transport.close()

    async def receive(self) -> bytes:
        with self._receive_guard:
            await checkpoint()

            # If the buffer is empty, ask for more data
            if not self._protocol.read_queue and not self._transport.is_closing():
                self._protocol.read_event.clear()
                await self._protocol.read_event.wait()

            try:
                packet = self._protocol.read_queue.popleft()
            except IndexError:
                if self._closed:
                    raise ClosedResourceError from None
                else:
                    raise BrokenResourceError from None

            return packet[0]

    async def send(self, item: bytes) -> None:
        with self._send_guard:
            await checkpoint()
            await self._protocol.write_event.wait()
            if self._closed:
                raise ClosedResourceError
            elif self._transport.is_closing():
                raise BrokenResourceError
            else:
                self._transport.sendto(item)


async def connect_tcp(host: str, port: int,
                      local_addr: Optional[Tuple[str, int]] = None) -> SocketStream:
    transport, protocol = cast(
        Tuple[asyncio.Transport, StreamProtocol],
        await get_running_loop().create_connection(StreamProtocol, host, port,
                                                   local_addr=local_addr)
    )
    transport.pause_reading()
    return SocketStream(transport, protocol)


async def connect_unix(path: str) -> SocketStream:
    transport, protocol = cast(
        Tuple[asyncio.Transport, StreamProtocol],
        await get_running_loop().create_unix_connection(StreamProtocol, path)
    )
    transport.pause_reading()
    return SocketStream(transport, protocol)


async def create_udp_socket(
    family: socket.AddressFamily,
    local_address: Optional[IPSockAddrType],
    remote_address: Optional[IPSockAddrType],
    reuse_port: bool
) -> Union[UDPSocket, ConnectedUDPSocket]:
    result = await get_running_loop().create_datagram_endpoint(
        DatagramProtocol, local_addr=local_address, remote_addr=remote_address, family=family,
        reuse_port=reuse_port)
    transport = cast(asyncio.DatagramTransport, result[0])
    protocol = cast(DatagramProtocol, result[1])
    if protocol.exception:
        transport.close()
        raise protocol.exception

    if not remote_address:
        return UDPSocket(transport, protocol)
    else:
        return ConnectedUDPSocket(transport, protocol)


async def getaddrinfo(host: Union[bytearray, bytes, str], port: Union[str, int, None], *,
                      family: Union[int, AddressFamily] = 0, type: Union[int, SocketKind] = 0,
                      proto: int = 0, flags: int = 0) -> GetAddrInfoReturnType:
    # https://github.com/python/typeshed/pull/4304
    result = await get_running_loop().getaddrinfo(
        host, port, family=family, type=type, proto=proto, flags=flags)  # type: ignore[arg-type]
    return cast(GetAddrInfoReturnType, result)


async def getnameinfo(sockaddr: IPSockAddrType, flags: int = 0) -> Tuple[str, str]:
    # https://github.com/python/typeshed/pull/4305
    result = await get_running_loop().getnameinfo(sockaddr, flags)
    return cast(Tuple[str, str], result)


async def wait_socket_readable(sock: socket.SocketType) -> None:
    await checkpoint()
    if _read_events.get(sock):
        raise BusyResourceError('reading from') from None

    loop = get_running_loop()
    event = _read_events[sock] = asyncio.Event()
    get_running_loop().add_reader(sock, event.set)
    try:
        await event.wait()
    finally:
        if _read_events.pop(sock, None) is not None:
            loop.remove_reader(sock)
            readable = True
        else:
            readable = False

    if not readable:
        raise ClosedResourceError


async def wait_socket_writable(sock: socket.SocketType) -> None:
    await checkpoint()
    if _write_events.get(sock):
        raise BusyResourceError('writing to') from None

    loop = get_running_loop()
    event = _write_events[sock] = asyncio.Event()
    loop.add_writer(sock.fileno(), event.set)
    try:
        await event.wait()
    finally:
        if _write_events.pop(sock, None) is not None:
            loop.remove_writer(sock)
            writable = True
        else:
            writable = False

    if not writable:
        raise ClosedResourceError


#
# Synchronization
#

class Lock(abc.Lock):
    def __init__(self):
        self._lock = asyncio.Lock()

    def locked(self) -> bool:
        return self._lock.locked()

    async def acquire(self) -> None:
        await checkpoint()
        await self._lock.acquire()

    def release(self) -> None:
        self._lock.release()


class Condition(abc.Condition):
    def __init__(self, lock: Optional[Lock]):
        asyncio_lock = lock._lock if lock else None
        self._condition = asyncio.Condition(asyncio_lock)

    async def acquire(self) -> None:
        await checkpoint()
        await self._condition.acquire()

    def release(self) -> None:
        self._condition.release()

    def locked(self) -> bool:
        return self._condition.locked()

    def notify(self, n=1) -> None:
        self._condition.notify(n)

    def notify_all(self) -> None:
        self._condition.notify_all()

    async def wait(self):
        await checkpoint()
        return await self._condition.wait()


class Event(abc.Event):
    def __init__(self):
        self._event = asyncio.Event()

    def set(self) -> None:
        self._event.set()

    def is_set(self) -> bool:
        return self._event.is_set()

    async def wait(self):
        await checkpoint()
        await self._event.wait()


class Semaphore(abc.Semaphore):
    def __init__(self, value: int):
        self._semaphore = asyncio.Semaphore(value)

    async def acquire(self) -> None:
        await checkpoint()
        await self._semaphore.acquire()

    def release(self) -> None:
        self._semaphore.release()

    @property
    def value(self):
        return self._semaphore._value


class CapacityLimiter(abc.CapacityLimiter):
    _total_tokens: float = 0

    def __init__(self, total_tokens: float):
        self._borrowers: Set[Any] = set()
        self._wait_queue: Dict[Any, asyncio.Event] = OrderedDict()
        self.total_tokens = total_tokens

    async def __aenter__(self):
        await self.acquire()

    async def __aexit__(self, exc_type: Optional[Type[BaseException]],
                        exc_val: Optional[BaseException],
                        exc_tb: Optional[TracebackType]) -> None:
        self.release()

    @property
    def total_tokens(self) -> float:
        return self._total_tokens

    @total_tokens.setter
    def total_tokens(self, value: float) -> None:
        if not isinstance(value, int) and not math.isinf(value):
            raise TypeError('total_tokens must be an int or math.inf')
        if value < 1:
            raise ValueError('total_tokens must be >= 1')

        old_value = self._total_tokens
        self._total_tokens = value
        events = []
        for event in self._wait_queue.values():
            if value <= old_value:
                break

            if not event.is_set():
                events.append(event)
                old_value += 1

        for event in events:
            event.set()

    @property
    def borrowed_tokens(self) -> int:
        return len(self._borrowers)

    @property
    def available_tokens(self) -> float:
        return self._total_tokens - len(self._borrowers)

    def acquire_nowait(self) -> None:
        self.acquire_on_behalf_of_nowait(current_task())

    def acquire_on_behalf_of_nowait(self, borrower) -> None:
        if borrower in self._borrowers:
            raise RuntimeError("this borrower is already holding one of this CapacityLimiter's "
                               "tokens")

        if self._wait_queue or len(self._borrowers) >= self._total_tokens:
            raise WouldBlock

        self._borrowers.add(borrower)

    async def acquire(self) -> None:
        return await self.acquire_on_behalf_of(current_task())

    async def acquire_on_behalf_of(self, borrower) -> None:
        try:
            self.acquire_on_behalf_of_nowait(borrower)
        except WouldBlock:
            event = asyncio.Event()
            self._wait_queue[borrower] = event
            try:
                await event.wait()
            except BaseException:
                self._wait_queue.pop(borrower, None)
                raise

            self._borrowers.add(borrower)

    def release(self) -> None:
        self.release_on_behalf_of(current_task())

    def release_on_behalf_of(self, borrower) -> None:
        try:
            self._borrowers.remove(borrower)
        except KeyError:
            raise RuntimeError("this borrower isn't holding any of this CapacityLimiter's "
                               "tokens") from None

        # Notify the next task in line if this limiter has free capacity now
        if self._wait_queue and len(self._borrowers) < self._total_tokens:
            event = self._wait_queue.popitem()[1]
            event.set()


def current_default_thread_limiter():
    return _default_thread_limiter


_default_thread_limiter = CapacityLimiter(40)


#
# Operating system signals
#

class _SignalReceiver:
    def __init__(self):
        self._signal_queue: Deque[int] = deque()
        self._future = asyncio.Future()

    def _deliver(self, signum: int) -> None:
        self._signal_queue.append(signum)
        self._future.set_result(None)

    def __aiter__(self):
        return self

    async def __anext__(self) -> int:
        await checkpoint()
        if not self._signal_queue:
            self._future = asyncio.Future()
            await self._future

        return self._signal_queue.popleft()


@contextmanager
def open_signal_receiver(*signals: int) -> Generator[_SignalReceiver, Any, None]:
    loop = get_running_loop()
    receiver = _SignalReceiver()
    handled_signals = set()
<<<<<<< HEAD
    agen = process_signal_queue()
=======
>>>>>>> 11434a96
    try:
        for sig in set(signals):
            loop.add_signal_handler(sig, receiver._deliver, sig)
            handled_signals.add(sig)

        yield receiver
    finally:
        for sig in handled_signals:
            loop.remove_signal_handler(sig)


#
# Testing and debugging
#

def _create_task_info(task: asyncio.Task) -> TaskInfo:
    task_state = _task_states.get(task)
    if task_state is None:
        name = task.get_name() if _native_task_names else None  # type: ignore
        parent_id = None
    else:
        name = task_state.name
        parent_id = task_state.parent_id

    return TaskInfo(id(task), parent_id, name, task._coro)  # type: ignore


def get_current_task() -> TaskInfo:
    return _create_task_info(current_task())  # type: ignore


def get_running_tasks() -> List[TaskInfo]:
    return [_create_task_info(task) for task in all_tasks() if not task.done()]


async def wait_all_tasks_blocked() -> None:
    this_task = current_task()
    while True:
        for task in all_tasks():
            if task is this_task:
                continue

            if isgenerator(task._coro):  # type: ignore
                awaitable = task._coro.gi_yieldfrom  # type: ignore
            elif hasattr(task._coro, 'cr_code'):  # type: ignore
                awaitable = task._coro.cr_await  # type: ignore
            else:
                awaitable = task._coro  # type: ignore

            # If the first awaitable is None, the task has not started running yet
            task_running = bool(awaitable)

            # Consider any task doing sleep(0) as not being blocked
            while asyncio.iscoroutine(awaitable):
                if isgenerator(awaitable):
                    code = awaitable.gi_code
                    f_locals = awaitable.gi_frame.f_locals
                    awaitable = awaitable.gi_yieldfrom
                elif hasattr(awaitable, 'cr_code'):
                    code = awaitable.cr_code
                    f_locals = awaitable.cr_frame.f_locals
                    awaitable = awaitable.cr_await
                else:
                    break

                if code is asyncio.sleep.__code__ and f_locals['delay'] == 0:
                    task_running = False
                    break

            if not task_running:
                await sleep(0.1)
                break
        else:
            return


class TestRunner(abc.TestRunner):
    def __init__(self, debug: bool = False, use_uvloop: bool = True,
                 policy: Optional[asyncio.AbstractEventLoopPolicy] = None):
        _maybe_set_event_loop_policy(policy, use_uvloop)
        self._loop = asyncio.new_event_loop()
        self._loop.set_debug(debug)
        asyncio.set_event_loop(self._loop)

    def _cancel_all_tasks(self):
        to_cancel = all_tasks(self._loop)
        if not to_cancel:
            return

        for task in to_cancel:
            task.cancel()

        self._loop.run_until_complete(
            asyncio.gather(*to_cancel, loop=self._loop, return_exceptions=True))

        for task in to_cancel:
            if task.cancelled():
                continue
            if task.exception() is not None:
                raise task.exception()

    def close(self) -> None:
        try:
            self._cancel_all_tasks()
            self._loop.run_until_complete(self._loop.shutdown_asyncgens())
        finally:
            asyncio.set_event_loop(None)
            self._loop.close()

    def call(self, func: Callable[..., Awaitable], *args, **kwargs):
        return self._loop.run_until_complete(func(*args, **kwargs))<|MERGE_RESOLUTION|>--- conflicted
+++ resolved
@@ -189,23 +189,15 @@
         self._host_task: Optional[asyncio.Task] = None
         self._timeout_expired = False
 
-<<<<<<< HEAD
     def _timeout(self):
         self._timeout_expired = True
         self._cancel_called = True
         self._cancel()
 
-    async def __aenter__(self):
+    def __enter__(self):
         async def timeout():
             await asyncio.sleep(self._deadline - get_running_loop().time())
             self._timeout()
-=======
-    def __enter__(self):
-        async def timeout():
-            await asyncio.sleep(self._deadline - get_running_loop().time())
-            self._timeout_expired = True
-            self.cancel()
->>>>>>> 11434a96
 
         if self._active:
             raise RuntimeError(
@@ -1259,10 +1251,6 @@
     loop = get_running_loop()
     receiver = _SignalReceiver()
     handled_signals = set()
-<<<<<<< HEAD
-    agen = process_signal_queue()
-=======
->>>>>>> 11434a96
     try:
         for sig in set(signals):
             loop.add_signal_handler(sig, receiver._deliver, sig)
