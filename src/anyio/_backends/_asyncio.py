--- conflicted
+++ resolved
@@ -25,13 +25,8 @@
 from threading import Thread
 from types import TracebackType
 from typing import (
-<<<<<<< HEAD
-    IO, Any, Awaitable, Callable, Collection, Coroutine, Deque, Generator, Iterator, Mapping,
-    Optional, Sequence, Tuple, TypeVar, cast)
-=======
-    Any, Awaitable, Callable, Collection, ContextManager, Coroutine, Deque, Generator, Iterator,
-    Mapping, Optional, Sequence, Tuple, TypeVar, cast)
->>>>>>> c4aeb6b1
+    Any, Awaitable, Callable, Collection, ContextManager, Coroutine, Deque, Generator, IO,
+    Iterator, Mapping, Optional, Sequence, Tuple, TypeVar, cast)
 from weakref import WeakKeyDictionary
 
 import sniffio
@@ -745,33 +740,6 @@
         return self._stderr
 
 
-<<<<<<< HEAD
-async def open_process(command: str | Sequence[str], *, shell: bool,
-                       stdin: int | IO[Any] | None,
-                       stdout: int | IO[Any] | None,
-                       stderr: int | IO[Any] | None,
-                       cwd: str | bytes | PathLike | None = None,
-                       env: Mapping[str, str] | None = None,
-                       start_new_session: bool = False) -> Process:
-    await checkpoint()
-    if shell:
-        process = await asyncio.create_subprocess_shell(
-            command, stdin=stdin, stdout=stdout,  # type: ignore[arg-type]
-            stderr=stderr, cwd=cwd, env=env, start_new_session=start_new_session,
-        )
-    else:
-        process = await asyncio.create_subprocess_exec(*command, stdin=stdin, stdout=stdout,
-                                                       stderr=stderr, cwd=cwd, env=env,
-                                                       start_new_session=start_new_session)
-
-    stdin_stream = StreamWriterWrapper(process.stdin) if process.stdin else None
-    stdout_stream = StreamReaderWrapper(process.stdout) if process.stdout else None
-    stderr_stream = StreamReaderWrapper(process.stderr) if process.stderr else None
-    return Process(process, stdin_stream, stdout_stream, stderr_stream)
-
-
-=======
->>>>>>> c4aeb6b1
 def _forcibly_shutdown_process_pool_on_exit(workers: set[Process], _task: object) -> None:
     """
     Forcibly shuts down worker processes belonging to this event loop."""
@@ -1742,12 +1710,14 @@
         return BlockingPortal()
 
     @classmethod
-    async def open_process(cls, command: str | Sequence[str], *, shell: bool, stdin: int,
-                           stdout: int, stderr: int,
-                           cwd: str | bytes | PathLike[str] | None = None,
+    async def open_process(cls, command: str | Sequence[str], *, shell: bool,
+                           stdin: int | IO[Any] | None,
+                           stdout: int | IO[Any] | None,
+                           stderr: int | IO[Any] | None,
+                           cwd: str | bytes | PathLike | None = None,
                            env: Mapping[str, str] | None = None,
                            start_new_session: bool = False) -> Process:
-        await cls.checkpoint()
+        await checkpoint()
         if shell:
             process = await asyncio.create_subprocess_shell(
                 command, stdin=stdin, stdout=stdout,  # type: ignore[arg-type]
