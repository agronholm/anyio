--- conflicted
+++ resolved
@@ -2,27 +2,20 @@
 
 import threading
 from asyncio import iscoroutine
-from collections.abc import Callable, Coroutine, Generator, Iterable
+from collections.abc import Callable, Coroutine, Generator
 from concurrent.futures import FIRST_COMPLETED, Future, ThreadPoolExecutor, wait
 from contextlib import AbstractContextManager, contextmanager
 from types import TracebackType
-<<<<<<< HEAD
-from typing import Any, AsyncContextManager, ContextManager, TypeVar, cast, overload
-from warnings import warn
-=======
 from typing import (
     Any,
     AsyncContextManager,
-    Callable,
     ContextManager,
-    Coroutine,
-    Generator,
+    Generic,
     Iterable,
     TypeVar,
     cast,
     overload,
 )
->>>>>>> 195b1cdb
 
 from ._core import _eventloop
 from ._core._eventloop import get_async_backend, get_cancelled_exc_class, threadlocals
@@ -48,23 +41,8 @@
         token = threadlocals.current_token
     except AttributeError:
         raise RuntimeError("This function can only be run from an AnyIO worker thread")
-<<<<<<< HEAD
-
-    return asynclib.run_async_from_thread(func, *args)
-
-
-def run_async_from_thread(
-    func: Callable[..., Coroutine[Any, Any, T_Retval]], *args: object
-) -> T_Retval:
-    warn(
-        "run_async_from_thread() has been deprecated, use anyio.from_thread.run() instead",
-        DeprecationWarning,
-    )
-    return run(func, *args)
-=======
 
     return async_backend.run_async_from_thread(func, args, token=token)
->>>>>>> 195b1cdb
 
 
 def run_sync(func: Callable[..., T_Retval], *args: object) -> T_Retval:
@@ -81,24 +59,11 @@
         token = threadlocals.current_token
     except AttributeError:
         raise RuntimeError("This function can only be run from an AnyIO worker thread")
-<<<<<<< HEAD
-
-    return asynclib.run_sync_from_thread(func, *args)
-
-
-def run_sync_from_thread(func: Callable[..., T_Retval], *args: object) -> T_Retval:
-    warn(
-        "run_sync_from_thread() has been deprecated, use anyio.from_thread.run_sync() instead",
-        DeprecationWarning,
-    )
-    return run_sync(func, *args)
-=======
 
     return async_backend.run_sync_from_thread(func, args, token=token)
->>>>>>> 195b1cdb
-
-
-class _BlockingAsyncContextManager(AbstractContextManager):
+
+
+class _BlockingAsyncContextManager(Generic[T_co], AbstractContextManager):
     _enter_future: Future
     _exit_future: Future
     _exit_event: Event
@@ -162,11 +127,7 @@
     """An object that lets external threads run code in an asynchronous event loop."""
 
     def __new__(cls) -> BlockingPortal:
-<<<<<<< HEAD
-        return get_asynclib().BlockingPortal()
-=======
         return get_async_backend().create_blocking_portal()
->>>>>>> 195b1cdb
 
     def __init__(self) -> None:
         self._event_loop_thread_id: int | None = threading.get_ident()
@@ -253,11 +214,7 @@
     def _spawn_task_from_thread(
         self,
         func: Callable,
-<<<<<<< HEAD
-        args: tuple,
-=======
         args: tuple[Any, ...],
->>>>>>> 195b1cdb
         kwargs: dict[str, Any],
         name: object,
         future: Future,
@@ -305,11 +262,7 @@
         return cast(T_Retval, self.start_task_soon(func, *args).result())
 
     @overload
-<<<<<<< HEAD
-    def spawn_task(
-=======
     def start_task_soon(
->>>>>>> 195b1cdb
         self,
         func: Callable[..., Coroutine[Any, Any, T_Retval]],
         *args: object,
@@ -318,63 +271,11 @@
         ...
 
     @overload
-<<<<<<< HEAD
-    def spawn_task(
-        self, func: Callable[..., T_Retval], *args: object, name: object = None
-    ) -> Future[T_Retval]:
-        ...
-
-    def spawn_task(
-        self,
-        func: Callable[..., Coroutine[Any, Any, T_Retval] | T_Retval],
-        *args: object,
-        name: object = None,
-    ) -> Future[T_Retval]:
-        """
-        Start a task in the portal's task group.
-
-        :param func: the target coroutine function
-        :param args: positional arguments passed to ``func``
-        :param name: name of the task (will be coerced to a string if not ``None``)
-        :return: a future that resolves with the return value of the callable if the task completes
-            successfully, or with the exception raised in the task
-        :raises RuntimeError: if the portal is not running or if this method is called from within
-            the event loop thread
-
-        .. versionadded:: 2.1
-        .. deprecated:: 3.0
-           Use :meth:`start_task_soon` instead. If your code needs AnyIO 2 compatibility, you
-           can keep using this until AnyIO 4.
-
-        """
-        warn(
-            "spawn_task() is deprecated -- use start_task_soon() instead",
-            DeprecationWarning,
-        )
-        return self.start_task_soon(func, *args, name=name)  # type: ignore[arg-type]
-
-    @overload
-    def start_task_soon(
-        self,
-        func: Callable[..., Coroutine[Any, Any, T_Retval]],
-        *args: object,
-        name: object = None,
-    ) -> Future[T_Retval]:
-        ...
-
-    @overload
     def start_task_soon(
         self, func: Callable[..., T_Retval], *args: object, name: object = None
     ) -> Future[T_Retval]:
         ...
 
-=======
-    def start_task_soon(
-        self, func: Callable[..., T_Retval], *args: object, name: object = None
-    ) -> Future[T_Retval]:
-        ...
-
->>>>>>> 195b1cdb
     def start_task_soon(
         self,
         func: Callable[..., Coroutine[Any, Any, T_Retval] | T_Retval],
@@ -462,28 +363,6 @@
         return _BlockingAsyncContextManager(cm, self)
 
 
-<<<<<<< HEAD
-def create_blocking_portal() -> BlockingPortal:
-    """
-    Create a portal for running functions in the event loop thread from external threads.
-
-    Use this function in asynchronous code when you need to allow external threads access to the
-    event loop where your asynchronous code is currently running.
-
-    .. deprecated:: 3.0
-        Use :class:`.BlockingPortal` directly.
-
-    """
-    warn(
-        "create_blocking_portal() has been deprecated -- use anyio.from_thread.BlockingPortal() "
-        "directly",
-        DeprecationWarning,
-    )
-    return BlockingPortal()
-
-
-=======
->>>>>>> 195b1cdb
 @contextmanager
 def start_blocking_portal(
     backend: str = "asyncio", backend_options: dict[str, Any] | None = None
@@ -518,11 +397,7 @@
         )
         try:
             wait(
-<<<<<<< HEAD
-                cast("Iterable[Future]", [run_future, future]),
-=======
                 cast(Iterable[Future], [run_future, future]),
->>>>>>> 195b1cdb
                 return_when=FIRST_COMPLETED,
             )
         except BaseException:
