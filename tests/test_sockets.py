from __future__ import annotations

import array
import gc
import io
import os
import platform
import socket
import sys
import tempfile
import threading
import time
from collections.abc import Generator, Iterable, Iterator
from contextlib import suppress
from pathlib import Path
from socket import AddressFamily
from ssl import SSLContext, SSLError
from threading import Thread
from typing import TYPE_CHECKING, Any, Literal, NoReturn, TypeVar, cast

import psutil
import pytest
from _pytest.fixtures import SubRequest
from _pytest.logging import LogCaptureFixture
from _pytest.monkeypatch import MonkeyPatch
from _pytest.tmpdir import TempPathFactory

from anyio import (
    BrokenResourceError,
    BusyResourceError,
    ClosedResourceError,
    EndOfStream,
    Event,
    TypedAttributeLookupError,
    connect_tcp,
    connect_unix,
    create_connected_udp_socket,
    create_connected_unix_datagram_socket,
    create_task_group,
    create_tcp_listener,
    create_udp_socket,
    create_unix_datagram_socket,
    create_unix_listener,
    fail_after,
    getaddrinfo,
    getnameinfo,
    move_on_after,
    wait_all_tasks_blocked,
<<<<<<< HEAD
    wait_socket_readable,
=======
    wait_readable,
    wait_socket_readable,
    wait_socket_writable,
    wait_writable,
>>>>>>> e3acd022
)
from anyio.abc import (
    IPSockAddrType,
    Listener,
    SocketAttribute,
    SocketListener,
    SocketStream,
)
from anyio.lowlevel import checkpoint
from anyio.streams.stapled import MultiListener

if sys.version_info < (3, 11):
    from exceptiongroup import ExceptionGroup

if TYPE_CHECKING:
    from _typeshed import HasFileno

AnyIPAddressFamily = Literal[
    AddressFamily.AF_UNSPEC, AddressFamily.AF_INET, AddressFamily.AF_INET6
]

pytestmark = pytest.mark.anyio

# If a socket can bind to ::1, the current environment has IPv6 properly configured
has_ipv6 = False
if socket.has_ipv6:
    try:
        s = socket.socket(AddressFamily.AF_INET6)
        try:
            s.bind(("::1", 0))
        finally:
            s.close()
            del s
    except OSError:
        pass
    else:
        has_ipv6 = True

skip_ipv6_mark = pytest.mark.skipif(not has_ipv6, reason="IPv6 is not available")
skip_unix_abstract_mark = pytest.mark.skipif(
    not sys.platform.startswith("linux"),
    reason="Abstract namespace sockets is a Linux only feature",
)


@pytest.fixture
def fake_localhost_dns(monkeypatch: MonkeyPatch) -> None:
    def fake_getaddrinfo(*args: Any, **kwargs: Any) -> object:
        # Make it return IPv4 addresses first so we can test the IPv6 preference
        results = real_getaddrinfo(*args, **kwargs)
        return sorted(results, key=lambda item: item[0])

    real_getaddrinfo = socket.getaddrinfo
    monkeypatch.setattr("socket.getaddrinfo", fake_getaddrinfo)


@pytest.fixture(
    params=[
        pytest.param(AddressFamily.AF_INET, id="ipv4"),
        pytest.param(AddressFamily.AF_INET6, id="ipv6", marks=[skip_ipv6_mark]),
    ]
)
def family(request: SubRequest) -> AnyIPAddressFamily:
    return request.param


@pytest.fixture
def check_asyncio_bug(anyio_backend_name: str, family: AnyIPAddressFamily) -> None:
    if (
        anyio_backend_name == "asyncio"
        and sys.platform == "win32"
        and family == AddressFamily.AF_INET6
    ):
        import asyncio

        policy = asyncio.get_event_loop_policy()
        if policy.__class__.__name__ == "WindowsProactorEventLoopPolicy":
            pytest.skip("Does not work due to a known bug (39148)")


_T = TypeVar("_T")


def _identity(v: _T) -> _T:
    return v


#  _ProactorBasePipeTransport.abort() after _ProactorBasePipeTransport.close()
# does not cancel writes: https://bugs.python.org/issue44428
_ignore_win32_resource_warnings = (
    pytest.mark.filterwarnings(
        "ignore:unclosed <socket.socket:ResourceWarning",
        "ignore:unclosed transport <_ProactorSocketTransport closing:ResourceWarning",
    )
    if sys.platform == "win32"
    else _identity
)


@_ignore_win32_resource_warnings  # type: ignore[operator]
class TestTCPStream:
    @pytest.fixture
    def server_sock(self, family: AnyIPAddressFamily) -> Iterator[socket.socket]:
        sock = socket.socket(family, socket.SOCK_STREAM)
        sock.settimeout(1)
        sock.bind(("localhost", 0))
        sock.listen()
        yield sock
        sock.close()

    @pytest.fixture
    def server_addr(self, server_sock: socket.socket) -> tuple[str, int]:
        return server_sock.getsockname()[:2]

    async def test_extra_attributes(
        self,
        server_sock: socket.socket,
        server_addr: tuple[str, int],
        family: AnyIPAddressFamily,
    ) -> None:
        async with await connect_tcp(*server_addr) as stream:
            raw_socket = stream.extra(SocketAttribute.raw_socket)
            assert stream.extra(SocketAttribute.family) == family
            assert (
                stream.extra(SocketAttribute.local_address)
                == raw_socket.getsockname()[:2]
            )
            assert (
                stream.extra(SocketAttribute.local_port) == raw_socket.getsockname()[1]
            )
            assert stream.extra(SocketAttribute.remote_address) == server_addr
            assert stream.extra(SocketAttribute.remote_port) == server_addr[1]

    async def test_send_receive(
        self, server_sock: socket.socket, server_addr: tuple[str, int]
    ) -> None:
        async with await connect_tcp(*server_addr) as stream:
            client, _ = server_sock.accept()
            await stream.send(b"blah")
            request = client.recv(100)
            client.sendall(request[::-1])
            response = await stream.receive()
            client.close()

        assert response == b"halb"

    async def test_send_large_buffer(
        self, server_sock: socket.socket, server_addr: tuple[str, int]
    ) -> None:
        def serve() -> None:
            client, _ = server_sock.accept()
            client.sendall(buffer)
            client.close()

        buffer = (
            b"\xff" * 1024 * 1024
        )  # should exceed the maximum kernel send buffer size
        async with await connect_tcp(*server_addr) as stream:
            thread = Thread(target=serve, daemon=True)
            thread.start()
            response = b""
            while len(response) < len(buffer):
                chunk = await stream.receive()
                assert isinstance(chunk, bytes)
                response += chunk

        thread.join()
        assert response == buffer

    async def test_send_eof(
        self, server_sock: socket.socket, server_addr: tuple[str, int]
    ) -> None:
        def serve() -> None:
            client, _ = server_sock.accept()
            request = b""
            while True:
                data = client.recv(100)
                request += data
                if not data:
                    break

            client.sendall(request[::-1])
            client.close()

        async with await connect_tcp(*server_addr) as stream:
            thread = Thread(target=serve, daemon=True)
            thread.start()
            await stream.send(b"hello, ")
            await stream.send(b"world\n")
            await stream.send_eof()
            response = await stream.receive()

        thread.join()
        assert response == b"\ndlrow ,olleh"

    async def test_iterate(
        self, server_sock: socket.socket, server_addr: tuple[str, int]
    ) -> None:
        def serve() -> None:
            client, _ = server_sock.accept()
            client.sendall(b"bl")
            event.wait(1)
            client.sendall(b"ah")
            client.close()

        event = threading.Event()
        thread = Thread(target=serve, daemon=True)
        thread.start()
        chunks = []
        async with await connect_tcp(*server_addr) as stream:
            async for chunk in stream:
                chunks.append(chunk)
                event.set()

        thread.join()
        assert chunks == [b"bl", b"ah"]

    async def test_socket_options(
        self, family: AnyIPAddressFamily, server_addr: tuple[str, int]
    ) -> None:
        async with await connect_tcp(*server_addr) as stream:
            raw_socket = stream.extra(SocketAttribute.raw_socket)
            assert raw_socket.getsockopt(socket.IPPROTO_TCP, socket.TCP_NODELAY) != 0

    @skip_ipv6_mark
    @pytest.mark.parametrize(
        "local_addr, expected_client_addr",
        [
            pytest.param("", "::1", id="dualstack"),
            pytest.param("127.0.0.1", "127.0.0.1", id="ipv4"),
            pytest.param("::1", "::1", id="ipv6"),
        ],
    )
    async def test_happy_eyeballs(
        self, local_addr: str, expected_client_addr: str, fake_localhost_dns: None
    ) -> None:
        client_addr = None, None

        def serve() -> None:
            nonlocal client_addr
            client, client_addr = server_sock.accept()
            client.close()

        family = (
            AddressFamily.AF_INET
            if local_addr == "127.0.0.1"
            else AddressFamily.AF_INET6
        )
        server_sock = socket.socket(family)
        server_sock.bind((local_addr, 0))
        server_sock.listen()
        port = server_sock.getsockname()[1]
        thread = Thread(target=serve, daemon=True)
        thread.start()

        async with await connect_tcp("localhost", port):
            pass

        thread.join()
        server_sock.close()
        assert client_addr[0] == expected_client_addr

    @pytest.mark.parametrize(
        "target, exception_class",
        [
            pytest.param(
                "localhost", ExceptionGroup, id="multi", marks=[skip_ipv6_mark]
            ),
            pytest.param("127.0.0.1", ConnectionRefusedError, id="single"),
        ],
    )
    async def test_connection_refused(
        self,
        target: str,
        exception_class: type[ExceptionGroup] | type[ConnectionRefusedError],
        fake_localhost_dns: None,
    ) -> None:
        dummy_socket = socket.socket(AddressFamily.AF_INET6)
        dummy_socket.bind(("::", 0))
        free_port = dummy_socket.getsockname()[1]
        dummy_socket.close()

        with pytest.raises(OSError) as exc:
            await connect_tcp(target, free_port)

        assert exc.match("All connection attempts failed")
        assert isinstance(exc.value.__cause__, exception_class)
        if isinstance(exc.value.__cause__, ExceptionGroup):
            for exception in exc.value.__cause__.exceptions:
                assert isinstance(exception, ConnectionRefusedError)

    async def test_receive_timeout(
        self, server_sock: socket.socket, server_addr: tuple[str, int]
    ) -> None:
        def serve() -> None:
            conn, _ = server_sock.accept()
            time.sleep(1)
            conn.close()

        thread = Thread(target=serve, daemon=True)
        thread.start()
        async with await connect_tcp(*server_addr) as stream:
            start_time = time.monotonic()
            with move_on_after(0.1):
                while time.monotonic() - start_time < 0.3:
                    await stream.receive(1)

                pytest.fail("The timeout was not respected")

    async def test_concurrent_send(self, server_addr: tuple[str, int]) -> None:
        async def send_data() -> NoReturn:
            while True:
                await stream.send(b"\x00" * 4096)

        async with await connect_tcp(*server_addr) as stream:
            async with create_task_group() as tg:
                tg.start_soon(send_data)
                await wait_all_tasks_blocked()
                with pytest.raises(BusyResourceError) as exc:
                    await stream.send(b"foo")

                exc.match("already writing to")
                tg.cancel_scope.cancel()

    async def test_concurrent_receive(self, server_addr: tuple[str, int]) -> None:
        async with await connect_tcp(*server_addr) as client:
            async with create_task_group() as tg:
                tg.start_soon(client.receive)
                await wait_all_tasks_blocked()
                try:
                    with pytest.raises(BusyResourceError) as exc:
                        await client.receive()

                    exc.match("already reading from")
                finally:
                    tg.cancel_scope.cancel()

    async def test_close_during_receive(self, server_addr: tuple[str, int]) -> None:
        async def interrupt() -> None:
            await wait_all_tasks_blocked()
            await stream.aclose()

        async with await connect_tcp(*server_addr) as stream:
            async with create_task_group() as tg:
                tg.start_soon(interrupt)
                with pytest.raises(ClosedResourceError):
                    await stream.receive()

    async def test_receive_after_close(self, server_addr: tuple[str, int]) -> None:
        stream = await connect_tcp(*server_addr)
        await stream.aclose()
        with pytest.raises(ClosedResourceError):
            await stream.receive()

    async def test_send_after_close(self, server_addr: tuple[str, int]) -> None:
        stream = await connect_tcp(*server_addr)
        await stream.aclose()
        with pytest.raises(ClosedResourceError):
            await stream.send(b"foo")

    async def test_send_after_peer_closed(self, family: AnyIPAddressFamily) -> None:
        def serve_once() -> None:
            client_sock, _ = server_sock.accept()
            client_sock.close()
            server_sock.close()

        server_sock = socket.socket(family, socket.SOCK_STREAM)
        server_sock.settimeout(1)
        server_sock.bind(("localhost", 0))
        server_addr = server_sock.getsockname()[:2]
        server_sock.listen()
        thread = Thread(target=serve_once, daemon=True)
        thread.start()

        with pytest.raises(BrokenResourceError):
            async with await connect_tcp(*server_addr) as stream:
                for _ in range(1000):
                    await stream.send(b"foo")

        thread.join()

    async def test_connect_tcp_with_tls(
        self,
        server_context: SSLContext,
        client_context: SSLContext,
        server_sock: socket.socket,
        server_addr: tuple[str, int],
    ) -> None:
        def serve() -> None:
            with suppress(socket.timeout):
                client, addr = server_sock.accept()
                client.settimeout(1)
                client = server_context.wrap_socket(client, server_side=True)
                data = client.recv(100)
                client.sendall(data[::-1])
                client.unwrap()
                client.close()

        # The TLSStream tests are more comprehensive than this one!
        thread = Thread(target=serve, daemon=True)
        thread.start()
        async with await connect_tcp(
            *server_addr, tls_hostname="localhost", ssl_context=client_context
        ) as stream:
            await stream.send(b"hello")
            response = await stream.receive()

        assert response == b"olleh"
        thread.join()

    async def test_connect_tcp_with_tls_cert_check_fail(
        self,
        server_context: SSLContext,
        server_sock: socket.socket,
        server_addr: tuple[str, int],
    ) -> None:
        thread_exception = None

        def serve() -> None:
            nonlocal thread_exception
            client, addr = server_sock.accept()
            with client:
                client.settimeout(1)
                try:
                    server_context.wrap_socket(client, server_side=True)
                except OSError:
                    pass
                except BaseException as exc:
                    thread_exception = exc

        thread = Thread(target=serve, daemon=True)
        thread.start()
        with pytest.raises(SSLError):
            await connect_tcp(*server_addr, tls_hostname="localhost")

        thread.join()
        assert thread_exception is None

    @pytest.mark.parametrize("anyio_backend", ["asyncio"])
    async def test_unretrieved_future_exception_server_crash(
        self, family: AnyIPAddressFamily, caplog: LogCaptureFixture
    ) -> None:
        """
        Test that there won't be any leftover Futures that don't get their exceptions
        retrieved.

        See https://github.com/encode/httpcore/issues/382 for details.

        """

        def serve() -> None:
            sock, addr = server_sock.accept()
            event.wait(3)
            sock.close()
            del sock
            gc.collect()

        with socket.socket(family, socket.SOCK_STREAM) as server_sock:
            server_sock.settimeout(1)
            server_sock.bind(("localhost", 0))
            server_sock.listen()
            server_addr = server_sock.getsockname()[:2]
            event = threading.Event()
            thread = Thread(target=serve)
            thread.start()
            async with await connect_tcp(*server_addr) as stream:
                await stream.send(b"GET")
                event.set()
                with pytest.raises(BrokenResourceError):
                    await stream.receive()

            thread.join()
            gc.collect()
            assert not caplog.text


@pytest.mark.network
class TestTCPListener:
    async def test_extra_attributes(self, family: AnyIPAddressFamily) -> None:
        async with await create_tcp_listener(
            local_host="localhost", family=family
        ) as multi:
            assert multi.extra(SocketAttribute.family) == family
            for listener in multi.listeners:
                raw_socket = listener.extra(SocketAttribute.raw_socket)
                assert listener.extra(SocketAttribute.family) == family
                assert (
                    listener.extra(SocketAttribute.local_address)
                    == raw_socket.getsockname()[:2]
                )
                assert (
                    listener.extra(SocketAttribute.local_port)
                    == raw_socket.getsockname()[1]
                )
                pytest.raises(
                    TypedAttributeLookupError,
                    listener.extra,
                    SocketAttribute.remote_address,
                )
                pytest.raises(
                    TypedAttributeLookupError,
                    listener.extra,
                    SocketAttribute.remote_port,
                )

    @pytest.mark.parametrize(
        "family",
        [
            pytest.param(AddressFamily.AF_INET, id="ipv4"),
            pytest.param(AddressFamily.AF_INET6, id="ipv6", marks=[skip_ipv6_mark]),
            pytest.param(socket.AF_UNSPEC, id="both", marks=[skip_ipv6_mark]),
        ],
    )
    async def test_accept(self, family: AnyIPAddressFamily) -> None:
        async with await create_tcp_listener(
            local_host="localhost", family=family
        ) as multi:
            for listener in multi.listeners:
                client = socket.socket(listener.extra(SocketAttribute.family))
                client.settimeout(1)
                client.connect(listener.extra(SocketAttribute.local_address))
                assert isinstance(listener, SocketListener)
                stream = await listener.accept()
                client.sendall(b"blah")
                request = await stream.receive()
                await stream.send(request[::-1])
                assert client.recv(100) == b"halb"
                client.close()
                await stream.aclose()

    async def test_accept_after_close(self, family: AnyIPAddressFamily) -> None:
        async with await create_tcp_listener(
            local_host="localhost", family=family
        ) as multi:
            for listener in multi.listeners:
                await listener.aclose()
                assert isinstance(listener, SocketListener)
                with pytest.raises(ClosedResourceError):
                    await listener.accept()

    async def test_socket_options(self, family: AnyIPAddressFamily) -> None:
        async with await create_tcp_listener(
            local_host="localhost", family=family
        ) as multi:
            for listener in multi.listeners:
                raw_socket = listener.extra(SocketAttribute.raw_socket)
                if sys.platform == "win32":
                    assert (
                        raw_socket.getsockopt(
                            socket.SOL_SOCKET, socket.SO_EXCLUSIVEADDRUSE
                        )
                        != 0
                    )
                else:
                    assert (
                        raw_socket.getsockopt(socket.SOL_SOCKET, socket.SO_REUSEADDR)
                        != 0
                    )

                raw_socket.setsockopt(socket.SOL_SOCKET, socket.SO_RCVBUF, 80000)
                assert raw_socket.getsockopt(socket.SOL_SOCKET, socket.SO_RCVBUF) in (
                    80000,
                    160000,
                )

                client = socket.socket(raw_socket.family)
                client.settimeout(1)
                client.connect(raw_socket.getsockname())

                assert isinstance(listener, SocketListener)
                async with await listener.accept() as stream:
                    raw_socket = stream.extra(SocketAttribute.raw_socket)
                    assert raw_socket.gettimeout() == 0
                    assert raw_socket.family == listener.extra(SocketAttribute.family)
                    assert (
                        raw_socket.getsockopt(socket.IPPROTO_TCP, socket.TCP_NODELAY)
                        != 0
                    )

                client.close()

    @pytest.mark.skipif(
        not hasattr(socket, "SO_REUSEPORT"), reason="SO_REUSEPORT option not supported"
    )
    async def test_reuse_port(self, family: AnyIPAddressFamily) -> None:
        multi1 = await create_tcp_listener(
            local_host="localhost", family=family, reuse_port=True
        )
        assert len(multi1.listeners) == 1

        multi2 = await create_tcp_listener(
            local_host="localhost",
            local_port=multi1.listeners[0].extra(SocketAttribute.local_port),
            family=family,
            reuse_port=True,
        )
        assert len(multi2.listeners) == 1

        assert multi1.listeners[0].extra(
            SocketAttribute.local_address
        ) == multi2.listeners[0].extra(SocketAttribute.local_address)
        await multi1.aclose()
        await multi2.aclose()

    async def test_close_from_other_task(self, family: AnyIPAddressFamily) -> None:
        listener = await create_tcp_listener(local_host="localhost", family=family)
        with pytest.raises(ExceptionGroup) as exc:
            async with create_task_group() as tg:
                tg.start_soon(listener.serve, lambda stream: None)
                await wait_all_tasks_blocked()
                await listener.aclose()
                tg.cancel_scope.cancel()

        assert len(exc.value.exceptions) == 1
        assert isinstance(exc.value.exceptions[0], ExceptionGroup)
        nested_grp = exc.value.exceptions[0]
        assert len(nested_grp.exceptions) == 1
        assert isinstance(nested_grp.exceptions[0], ExceptionGroup)

    async def test_send_after_eof(self, family: AnyIPAddressFamily) -> None:
        async def handle(stream: SocketStream) -> None:
            async with stream:
                await stream.send(b"Hello\n")

        multi = await create_tcp_listener(family=family, local_host="localhost")
        async with multi, create_task_group() as tg:
            tg.start_soon(multi.serve, handle)
            await wait_all_tasks_blocked()

            with socket.socket(family) as client:
                client.connect(multi.extra(SocketAttribute.local_address))
                client.shutdown(socket.SHUT_WR)
                client.setblocking(False)
                with fail_after(1):
                    while True:
                        try:
                            message = client.recv(10)
                        except BlockingIOError:
                            await checkpoint()
                        else:
                            assert message == b"Hello\n"
                            break

            tg.cancel_scope.cancel()

    async def test_eof_after_send(self, family: AnyIPAddressFamily) -> None:
        """Regression test for #701."""
        received_bytes = b""

        async def handle(stream: SocketStream) -> None:
            nonlocal received_bytes
            async with stream:
                received_bytes = await stream.receive()
                with pytest.raises(EndOfStream), fail_after(1):
                    await stream.receive()

            tg.cancel_scope.cancel()

        multi = await create_tcp_listener(family=family, local_host="localhost")
        async with multi, create_task_group() as tg:
            with socket.socket(family) as client:
                client.connect(multi.extra(SocketAttribute.local_address))
                client.send(b"Hello")
                client.shutdown(socket.SHUT_WR)
                await multi.serve(handle)

        assert received_bytes == b"Hello"

    @skip_ipv6_mark
    @pytest.mark.skipif(
        sys.platform == "win32",
        reason="Windows does not support interface name suffixes",
    )
    async def test_bind_link_local(self) -> None:
        # Regression test for #554
        link_local_ipv6_address = next(
            (
                addr.address
                for addresses in psutil.net_if_addrs().values()
                for addr in addresses
                if addr.address.startswith("fe80::") and "%" in addr.address
            ),
            None,
        )
        if link_local_ipv6_address is None:
            pytest.fail("Could not find a link-local IPv6 interface")

        async with await create_tcp_listener(local_host=link_local_ipv6_address):
            pass


@pytest.mark.skipif(
    sys.platform == "win32", reason="UNIX sockets are not available on Windows"
)
class TestUNIXStream:
    @pytest.fixture(
        params=[
            "path",
            pytest.param("abstract", marks=[skip_unix_abstract_mark]),
        ]
    )
    def socket_path(self, request: SubRequest) -> Generator[Path, None, None]:
        # Use stdlib tempdir generation
        # Fixes `OSError: AF_UNIX path too long` from pytest generated temp_path
        with tempfile.TemporaryDirectory() as path:
            if request.param == "path":
                yield Path(path) / "socket"
            else:
                yield Path(f"\0{path}") / "socket"

    @pytest.fixture(params=[False, True], ids=["str", "path"])
    def socket_path_or_str(self, request: SubRequest, socket_path: Path) -> Path | str:
        return socket_path if request.param else str(socket_path)

    @pytest.fixture
    def server_sock(self, socket_path: Path) -> Iterable[socket.socket]:
        sock = socket.socket(socket.AF_UNIX, socket.SOCK_STREAM)
        sock.settimeout(1)
        sock.bind(str(socket_path))
        sock.listen()
        yield sock
        sock.close()

    async def test_extra_attributes(
        self, server_sock: socket.socket, socket_path: Path
    ) -> None:
        async with await connect_unix(socket_path) as stream:
            raw_socket = stream.extra(SocketAttribute.raw_socket)
            assert stream.extra(SocketAttribute.family) == socket.AF_UNIX
            assert (
                stream.extra(SocketAttribute.local_address) == raw_socket.getsockname()
            )
            remote_addr = stream.extra(SocketAttribute.remote_address)
            if isinstance(remote_addr, str):
                assert stream.extra(SocketAttribute.remote_address) == str(socket_path)
            else:
                assert isinstance(remote_addr, bytes)
                assert stream.extra(SocketAttribute.remote_address) == bytes(
                    socket_path
                )

            pytest.raises(
                TypedAttributeLookupError, stream.extra, SocketAttribute.local_port
            )
            pytest.raises(
                TypedAttributeLookupError, stream.extra, SocketAttribute.remote_port
            )

    async def test_send_receive(
        self, server_sock: socket.socket, socket_path_or_str: Path | str
    ) -> None:
        async with await connect_unix(socket_path_or_str) as stream:
            client, _ = server_sock.accept()
            await stream.send(b"blah")
            request = client.recv(100)
            client.sendall(request[::-1])
            response = await stream.receive()
            client.close()

        assert response == b"halb"

    async def test_receive_large_buffer(
        self, server_sock: socket.socket, socket_path: Path
    ) -> None:
        def serve() -> None:
            client, _ = server_sock.accept()
            client.sendall(buffer)
            client.close()

        buffer = (
            b"\xff" * 1024 * 512 + b"\x00" * 1024 * 512
        )  # should exceed the maximum kernel send buffer size
        async with await connect_unix(socket_path) as stream:
            thread = Thread(target=serve, daemon=True)
            thread.start()
            response = b""
            while len(response) < len(buffer):
                response += await stream.receive()

        thread.join()
        assert response == buffer

    async def test_send_large_buffer(
        self, server_sock: socket.socket, socket_path: Path
    ) -> None:
        response = b""

        def serve() -> None:
            nonlocal response
            client, _ = server_sock.accept()
            while True:
                data = client.recv(1024)
                if not data:
                    break

                response += data

            client.close()

        buffer = (
            b"\xff" * 1024 * 512 + b"\x00" * 1024 * 512
        )  # should exceed the maximum kernel send buffer size
        async with await connect_unix(socket_path) as stream:
            thread = Thread(target=serve, daemon=True)
            thread.start()
            await stream.send(buffer)

        thread.join()
        assert response == buffer

    async def test_receive_fds(
        self, server_sock: socket.socket, socket_path: Path, tmp_path: Path
    ) -> None:
        def serve() -> None:
            path1 = tmp_path / "file1"
            path2 = tmp_path / "file2"
            path1.write_text("Hello, ")
            path2.write_text("World!")
            with path1.open() as file1, path2.open() as file2:
                fdarray = array.array("i", [file1.fileno(), file2.fileno()])
                client, _ = server_sock.accept()
                cmsg = (socket.SOL_SOCKET, socket.SCM_RIGHTS, fdarray)
                with client:
                    client.sendmsg([b"test"], [cmsg])

        async with await connect_unix(socket_path) as stream:
            thread = Thread(target=serve, daemon=True)
            thread.start()
            message, fds = await stream.receive_fds(10, 2)
            thread.join()

        text = ""
        for fd in fds:
            with os.fdopen(fd) as file:
                text += file.read()

        assert message == b"test"
        assert text == "Hello, World!"

    async def test_receive_fds_bad_args(
        self, server_sock: socket.socket, socket_path: Path
    ) -> None:
        async with await connect_unix(socket_path) as stream:
            for msglen in (-1, "foo"):
                with pytest.raises(
                    ValueError, match="msglen must be a non-negative integer"
                ):
                    await stream.receive_fds(msglen, 0)  # type: ignore[arg-type]

            for maxfds in (0, "foo"):
                with pytest.raises(
                    ValueError, match="maxfds must be a positive integer"
                ):
                    await stream.receive_fds(0, maxfds)  # type: ignore[arg-type]

    async def test_send_fds(
        self, server_sock: socket.socket, socket_path: Path, tmp_path: Path
    ) -> None:
        def serve() -> None:
            fds = array.array("i")
            client, _ = server_sock.accept()
            msg, ancdata, *_ = client.recvmsg(10, socket.CMSG_LEN(2 * fds.itemsize))
            client.close()
            assert msg == b"test"
            for cmsg_level, cmsg_type, cmsg_data in ancdata:
                assert cmsg_level == socket.SOL_SOCKET
                assert cmsg_type == socket.SCM_RIGHTS
                fds.frombytes(
                    cmsg_data[: len(cmsg_data) - (len(cmsg_data) % fds.itemsize)]
                )

            text = ""
            for fd in fds:
                with os.fdopen(fd) as file:
                    text += file.read()

            assert text == "Hello, World!"

        path1 = tmp_path / "file1"
        path2 = tmp_path / "file2"
        path1.write_text("Hello, ")
        path2.write_text("World!")
        with path1.open() as file1, path2.open() as file2, fail_after(2):
            assert isinstance(file1, io.TextIOWrapper)
            assert isinstance(file2, io.TextIOWrapper)
            async with await connect_unix(socket_path) as stream:
                thread = Thread(target=serve, daemon=True)
                thread.start()
                await stream.send_fds(b"test", [file1, file2])
                thread.join()

    async def test_send_eof(
        self, server_sock: socket.socket, socket_path: Path
    ) -> None:
        def serve() -> None:
            client, _ = server_sock.accept()
            request = b""
            while True:
                data = client.recv(100)
                request += data
                if not data:
                    break

            client.sendall(request[::-1])
            client.close()

        async with await connect_unix(socket_path) as stream:
            thread = Thread(target=serve, daemon=True)
            thread.start()
            await stream.send(b"hello, ")
            await stream.send(b"world\n")
            await stream.send_eof()
            response = await stream.receive()

        thread.join()
        assert response == b"\ndlrow ,olleh"

    async def test_iterate(self, server_sock: socket.socket, socket_path: Path) -> None:
        def serve() -> None:
            client, _ = server_sock.accept()
            client.sendall(b"bl")
            time.sleep(0.05)
            client.sendall(b"ah")
            client.close()

        thread = Thread(target=serve, daemon=True)
        thread.start()
        chunks = []
        async with await connect_unix(socket_path) as stream:
            async for chunk in stream:
                chunks.append(chunk)

        thread.join()
        assert chunks == [b"bl", b"ah"]

    async def test_send_fds_bad_args(
        self, server_sock: socket.socket, socket_path: Path
    ) -> None:
        async with await connect_unix(socket_path) as stream:
            with pytest.raises(ValueError, match="message must not be empty"):
                await stream.send_fds(b"", [0])

            with pytest.raises(ValueError, match="fds must not be empty"):
                await stream.send_fds(b"test", [])

    async def test_concurrent_send(
        self, server_sock: socket.socket, socket_path: Path
    ) -> None:
        async def send_data() -> NoReturn:
            while True:
                await client.send(b"\x00" * 4096)

        async with await connect_unix(socket_path) as client:
            async with create_task_group() as tg:
                tg.start_soon(send_data)
                await wait_all_tasks_blocked()
                with pytest.raises(BusyResourceError) as exc:
                    await client.send(b"foo")

                exc.match("already writing to")
                tg.cancel_scope.cancel()

    async def test_concurrent_receive(
        self, server_sock: socket.socket, socket_path: Path
    ) -> None:
        async with await connect_unix(socket_path) as client:
            async with create_task_group() as tg:
                tg.start_soon(client.receive)
                await wait_all_tasks_blocked()
                try:
                    with pytest.raises(BusyResourceError) as exc:
                        await client.receive()

                    exc.match("already reading from")
                finally:
                    tg.cancel_scope.cancel()

    async def test_close_during_receive(
        self, server_sock: socket.socket, socket_path: Path
    ) -> None:
        async def interrupt() -> None:
            await wait_all_tasks_blocked()
            await stream.aclose()

        async with await connect_unix(socket_path) as stream:
            async with create_task_group() as tg:
                tg.start_soon(interrupt)
                with pytest.raises(ClosedResourceError):
                    await stream.receive()

    async def test_receive_after_close(
        self, server_sock: socket.socket, socket_path: Path
    ) -> None:
        stream = await connect_unix(socket_path)
        await stream.aclose()
        with pytest.raises(ClosedResourceError):
            await stream.receive()

    async def test_send_after_close(
        self, server_sock: socket.socket, socket_path: Path
    ) -> None:
        stream = await connect_unix(socket_path)
        await stream.aclose()
        with pytest.raises(ClosedResourceError):
            await stream.send(b"foo")

    async def test_cannot_connect(self, socket_path: Path) -> None:
        if str(socket_path).startswith("\0"):
            with pytest.raises(ConnectionRefusedError):
                await connect_unix(socket_path)
        else:
            with pytest.raises(FileNotFoundError):
                await connect_unix(socket_path)

    async def test_connecting_using_bytes(
        self, server_sock: socket.socket, socket_path: Path
    ) -> None:
        async with await connect_unix(str(socket_path).encode()):
            pass

    @pytest.mark.skipif(
        platform.system() == "Darwin", reason="macOS requires valid UTF-8 paths"
    )
    async def test_connecting_with_non_utf8(self, socket_path: Path) -> None:
        actual_path = str(socket_path).encode() + b"\xf0"
        with socket.socket(socket.AF_UNIX) as server:
            server.bind(actual_path)
            server.listen(1)

            async with await connect_unix(actual_path):
                pass


@pytest.mark.skipif(
    sys.platform == "win32", reason="UNIX sockets are not available on Windows"
)
class TestUNIXListener:
    @pytest.fixture(
        params=[
            "path",
            pytest.param("abstract", marks=[skip_unix_abstract_mark]),
        ]
    )
    def socket_path(self, request: SubRequest) -> Generator[Path, None, None]:
        # Use stdlib tempdir generation
        # Fixes `OSError: AF_UNIX path too long` from pytest generated temp_path
        with tempfile.TemporaryDirectory() as path:
            if request.param == "path":
                yield Path(path) / "socket"
            else:
                yield Path(f"\0{path}") / "socket"

    @pytest.fixture(params=[False, True], ids=["str", "path"])
    def socket_path_or_str(self, request: SubRequest, socket_path: Path) -> Path | str:
        return socket_path if request.param else str(socket_path)

    async def test_extra_attributes(self, socket_path: Path) -> None:
        async with await create_unix_listener(socket_path) as listener:
            raw_socket = listener.extra(SocketAttribute.raw_socket)
            assert listener.extra(SocketAttribute.family) == socket.AF_UNIX
            assert (
                listener.extra(SocketAttribute.local_address)
                == raw_socket.getsockname()
            )
            pytest.raises(
                TypedAttributeLookupError, listener.extra, SocketAttribute.local_port
            )
            pytest.raises(
                TypedAttributeLookupError,
                listener.extra,
                SocketAttribute.remote_address,
            )
            pytest.raises(
                TypedAttributeLookupError, listener.extra, SocketAttribute.remote_port
            )

    async def test_accept(self, socket_path_or_str: Path | str) -> None:
        async with await create_unix_listener(socket_path_or_str) as listener:
            client = socket.socket(socket.AF_UNIX)
            client.settimeout(1)
            client.connect(str(socket_path_or_str))
            stream = await listener.accept()
            client.sendall(b"blah")
            request = await stream.receive()
            await stream.send(request[::-1])
            assert client.recv(100) == b"halb"
            client.close()
            await stream.aclose()

    async def test_socket_options(self, socket_path: Path) -> None:
        async with await create_unix_listener(socket_path) as listener:
            listener_socket = listener.extra(SocketAttribute.raw_socket)
            assert listener_socket.family == socket.AddressFamily.AF_UNIX
            listener_socket.setsockopt(socket.SOL_SOCKET, socket.SO_RCVBUF, 80000)
            assert listener_socket.getsockopt(socket.SOL_SOCKET, socket.SO_RCVBUF) in (
                80000,
                160000,
            )

            client = socket.socket(listener_socket.family)
            client.settimeout(1)
            client.connect(listener_socket.getsockname())

            async with await listener.accept() as stream:
                assert stream.extra(SocketAttribute.raw_socket).gettimeout() == 0
                assert stream.extra(SocketAttribute.family) == listener_socket.family

            client.close()

    async def test_send_after_eof(self, socket_path: Path) -> None:
        async def handle(stream: SocketStream) -> None:
            async with stream:
                await stream.send(b"Hello\n")

        async with (
            await create_unix_listener(socket_path) as listener,
            create_task_group() as tg,
        ):
            tg.start_soon(listener.serve, handle)
            await wait_all_tasks_blocked()

            with socket.socket(socket.AF_UNIX) as client:
                client.connect(str(socket_path))
                client.shutdown(socket.SHUT_WR)
                client.setblocking(False)
                with fail_after(1):
                    while True:
                        try:
                            message = client.recv(10)
                        except BlockingIOError:
                            await checkpoint()
                        else:
                            assert message == b"Hello\n"
                            break

            tg.cancel_scope.cancel()

    async def test_bind_twice(self, socket_path: Path) -> None:
        """Test that the previous socket is removed before binding to the path."""
        for _ in range(2):
            async with await create_unix_listener(socket_path):
                pass

    async def test_listening_bytes_path(self, socket_path: Path) -> None:
        async with await create_unix_listener(str(socket_path).encode()):
            pass

    @pytest.mark.skipif(
        platform.system() == "Darwin", reason="macOS requires valid UTF-8 paths"
    )
    async def test_listening_invalid_ascii(self, socket_path: Path) -> None:
        real_path = str(socket_path).encode() + b"\xf0"
        async with await create_unix_listener(real_path):
            pass


async def test_multi_listener(tmp_path_factory: TempPathFactory) -> None:
    async def handle(stream: SocketStream) -> None:
        client_addresses.append(stream.extra(SocketAttribute.remote_address))
        event.set()
        await stream.aclose()

    client_addresses: list[str | IPSockAddrType] = []
    listeners: list[Listener] = [await create_tcp_listener(local_host="localhost")]
    with tempfile.TemporaryDirectory() as path:
        if sys.platform != "win32":
            listeners.append(await create_unix_listener(Path(path) / "socket"))

        expected_addresses: list[str | IPSockAddrType] = []
        async with MultiListener(listeners) as multi_listener:
            async with create_task_group() as tg:
                tg.start_soon(multi_listener.serve, handle)
                for listener in multi_listener.listeners:
                    event = Event()
                    local_address = listener.extra(SocketAttribute.local_address)
                    if (
                        sys.platform != "win32"
                        and listener.extra(SocketAttribute.family)
                        == socket.AddressFamily.AF_UNIX
                    ):
                        assert isinstance(local_address, str)
                        stream: SocketStream = await connect_unix(local_address)
                    else:
                        assert isinstance(local_address, tuple)
                        stream = await connect_tcp(*local_address)

                    expected_addresses.append(
                        stream.extra(SocketAttribute.local_address)
                    )
                    await event.wait()
                    await stream.aclose()

                tg.cancel_scope.cancel()

        assert client_addresses == expected_addresses


@pytest.mark.network
@pytest.mark.usefixtures("check_asyncio_bug")
class TestUDPSocket:
    async def test_extra_attributes(self, family: AnyIPAddressFamily) -> None:
        async with await create_udp_socket(
            family=family, local_host="localhost"
        ) as udp:
            raw_socket = udp.extra(SocketAttribute.raw_socket)
            assert raw_socket.gettimeout() == 0
            assert udp.extra(SocketAttribute.family) == family
            assert (
                udp.extra(SocketAttribute.local_address) == raw_socket.getsockname()[:2]
            )
            assert udp.extra(SocketAttribute.local_port) == raw_socket.getsockname()[1]
            pytest.raises(
                TypedAttributeLookupError, udp.extra, SocketAttribute.remote_address
            )
            pytest.raises(
                TypedAttributeLookupError, udp.extra, SocketAttribute.remote_port
            )

    async def test_send_receive(self, family: AnyIPAddressFamily) -> None:
        async with await create_udp_socket(
            local_host="localhost", family=family
        ) as sock:
            host, port = sock.extra(SocketAttribute.local_address)  # type: ignore[misc]
            await sock.sendto(b"blah", host, port)
            request, addr = await sock.receive()
            assert request == b"blah"
            assert addr == sock.extra(SocketAttribute.local_address)

            await sock.sendto(b"halb", host, port)
            response, addr = await sock.receive()
            assert response == b"halb"
            assert addr == (host, port)

    async def test_iterate(self, family: AnyIPAddressFamily) -> None:
        async def serve() -> None:
            async for packet, addr in server:
                await server.send((packet[::-1], addr))

        async with await create_udp_socket(
            family=family, local_host="localhost"
        ) as server:
            host, port = server.extra(  # type: ignore[misc]
                SocketAttribute.local_address
            )
            async with await create_udp_socket(
                family=family, local_host="localhost"
            ) as client:
                async with create_task_group() as tg:
                    tg.start_soon(serve)
                    await client.sendto(b"FOOBAR", host, port)
                    assert await client.receive() == (b"RABOOF", (host, port))
                    await client.sendto(b"123456", host, port)
                    assert await client.receive() == (b"654321", (host, port))
                    tg.cancel_scope.cancel()

    @pytest.mark.skipif(
        not hasattr(socket, "SO_REUSEPORT"), reason="SO_REUSEPORT option not supported"
    )
    async def test_reuse_port(self, family: AnyIPAddressFamily) -> None:
        async with await create_udp_socket(
            family=family, local_host="localhost", reuse_port=True
        ) as udp:
            port = udp.extra(SocketAttribute.local_port)
            assert port != 0
            async with await create_udp_socket(
                family=family, local_host="localhost", local_port=port, reuse_port=True
            ) as udp2:
                assert port == udp2.extra(SocketAttribute.local_port)

    async def test_concurrent_receive(self) -> None:
        async with await create_udp_socket(
            family=AddressFamily.AF_INET, local_host="localhost"
        ) as udp:
            async with create_task_group() as tg:
                tg.start_soon(udp.receive)
                await wait_all_tasks_blocked()
                try:
                    with pytest.raises(BusyResourceError) as exc:
                        await udp.receive()

                    exc.match("already reading from")
                finally:
                    tg.cancel_scope.cancel()

    async def test_close_during_receive(self) -> None:
        async def close_when_blocked() -> None:
            await wait_all_tasks_blocked()
            await udp.aclose()

        async with await create_udp_socket(
            family=AddressFamily.AF_INET, local_host="localhost"
        ) as udp:
            async with create_task_group() as tg:
                tg.start_soon(close_when_blocked)
                with pytest.raises(ClosedResourceError):
                    await udp.receive()

    async def test_receive_after_close(self) -> None:
        udp = await create_udp_socket(
            family=AddressFamily.AF_INET, local_host="localhost"
        )
        await udp.aclose()
        with pytest.raises(ClosedResourceError):
            await udp.receive()

    async def test_send_after_close(self) -> None:
        udp = await create_udp_socket(
            family=AddressFamily.AF_INET, local_host="localhost"
        )
        host, port = udp.extra(SocketAttribute.local_address)  # type: ignore[misc]
        await udp.aclose()
        with pytest.raises(ClosedResourceError):
            await udp.sendto(b"foo", host, port)

    async def test_create_unbound_socket(self, family: AnyIPAddressFamily) -> None:
        """Regression test for #360."""
        async with await create_udp_socket(family=family) as udp:
            local_address = cast(
                IPSockAddrType, udp.extra(SocketAttribute.local_address)
            )
            assert local_address[1] > 0


@pytest.mark.network
@pytest.mark.usefixtures("check_asyncio_bug")
class TestConnectedUDPSocket:
    async def test_extra_attributes(self, family: AnyIPAddressFamily) -> None:
        async with await create_connected_udp_socket(
            "localhost", 5000, family=family
        ) as udp:
            raw_socket = udp.extra(SocketAttribute.raw_socket)
            assert udp.extra(SocketAttribute.family) == family
            assert (
                udp.extra(SocketAttribute.local_address) == raw_socket.getsockname()[:2]
            )
            assert udp.extra(SocketAttribute.local_port) == raw_socket.getsockname()[1]
            assert (
                udp.extra(SocketAttribute.remote_address)
                == raw_socket.getpeername()[:2]
            )
            assert udp.extra(SocketAttribute.remote_port) == 5000

    async def test_send_receive(self, family: AnyIPAddressFamily) -> None:
        async with await create_udp_socket(
            family=family, local_host="localhost"
        ) as udp1:
            host, port = udp1.extra(SocketAttribute.local_address)  # type: ignore[misc]
            async with await create_connected_udp_socket(
                host, port, local_host="localhost", family=family
            ) as udp2:
                host, port = udp2.extra(
                    SocketAttribute.local_address  # type: ignore[misc]
                )
                await udp2.send(b"blah")
                request = await udp1.receive()
                assert request == (b"blah", (host, port))

                await udp1.sendto(b"halb", host, port)
                response = await udp2.receive()
                assert response == b"halb"

    async def test_iterate(self, family: AnyIPAddressFamily) -> None:
        async def serve() -> None:
            async for packet in udp2:
                await udp2.send(packet[::-1])

        async with await create_udp_socket(
            family=family, local_host="localhost"
        ) as udp1:
            host, port = udp1.extra(SocketAttribute.local_address)  # type: ignore[misc]
            async with await create_connected_udp_socket(host, port) as udp2:
                host, port = udp2.extra(  # type: ignore[misc]
                    SocketAttribute.local_address
                )
                async with create_task_group() as tg:
                    tg.start_soon(serve)
                    await udp1.sendto(b"FOOBAR", host, port)
                    assert await udp1.receive() == (b"RABOOF", (host, port))
                    await udp1.sendto(b"123456", host, port)
                    assert await udp1.receive() == (b"654321", (host, port))
                    tg.cancel_scope.cancel()

    @pytest.mark.skipif(
        not hasattr(socket, "SO_REUSEPORT"), reason="SO_REUSEPORT option not supported"
    )
    async def test_reuse_port(self, family: AnyIPAddressFamily) -> None:
        async with await create_connected_udp_socket(
            "localhost", 6000, family=family, local_host="localhost", reuse_port=True
        ) as udp:
            port = udp.extra(SocketAttribute.local_port)
            assert port != 0
            async with await create_connected_udp_socket(
                "localhost",
                6001,
                family=family,
                local_host="localhost",
                local_port=port,
                reuse_port=True,
            ) as udp2:
                assert port == udp2.extra(SocketAttribute.local_port)

    async def test_concurrent_receive(self) -> None:
        async with await create_connected_udp_socket(
            "localhost", 5000, local_host="localhost", family=AddressFamily.AF_INET
        ) as udp:
            async with create_task_group() as tg:
                tg.start_soon(udp.receive)
                await wait_all_tasks_blocked()
                try:
                    with pytest.raises(BusyResourceError) as exc:
                        await udp.receive()

                    exc.match("already reading from")
                finally:
                    tg.cancel_scope.cancel()

    async def test_close_during_receive(self) -> None:
        async def close_when_blocked() -> None:
            await wait_all_tasks_blocked()
            await udp.aclose()

        async with await create_connected_udp_socket(
            "localhost", 5000, local_host="localhost", family=AddressFamily.AF_INET
        ) as udp:
            async with create_task_group() as tg:
                tg.start_soon(close_when_blocked)
                with pytest.raises(ClosedResourceError):
                    await udp.receive()

    async def test_receive_after_close(self, family: AnyIPAddressFamily) -> None:
        udp = await create_connected_udp_socket(
            "localhost", 5000, local_host="localhost", family=family
        )
        await udp.aclose()
        with pytest.raises(ClosedResourceError):
            await udp.receive()

    async def test_send_after_close(self, family: AnyIPAddressFamily) -> None:
        udp = await create_connected_udp_socket(
            "localhost", 5000, local_host="localhost", family=family
        )
        await udp.aclose()
        with pytest.raises(ClosedResourceError):
            await udp.send(b"foo")


@pytest.mark.skipif(
    sys.platform == "win32", reason="UNIX sockets are not available on Windows"
)
class TestUNIXDatagramSocket:
    @pytest.fixture(
        params=[
            "path",
            pytest.param("abstract", marks=[skip_unix_abstract_mark]),
        ]
    )
    def socket_path(self, request: SubRequest) -> Generator[Path, None, None]:
        # Use stdlib tempdir generation
        # Fixes `OSError: AF_UNIX path too long` from pytest generated temp_path
        with tempfile.TemporaryDirectory() as path:
            if request.param == "path":
                yield Path(path) / "socket"
            else:
                yield Path(f"\0{path}") / "socket"

    @pytest.fixture(params=[False, True], ids=["str", "path"])
    def socket_path_or_str(self, request: SubRequest, socket_path: Path) -> Path | str:
        return socket_path if request.param else str(socket_path)

    @pytest.fixture
    def peer_socket_path(self) -> Generator[Path, None, None]:
        # Use stdlib tempdir generation
        # Fixes `OSError: AF_UNIX path too long` from pytest generated temp_path
        with tempfile.TemporaryDirectory() as path:
            yield Path(path) / "peer_socket"

    async def test_extra_attributes(self, socket_path: Path) -> None:
        async with await create_unix_datagram_socket(local_path=socket_path) as unix_dg:
            raw_socket = unix_dg.extra(SocketAttribute.raw_socket)
            assert raw_socket.gettimeout() == 0
            assert unix_dg.extra(SocketAttribute.family) == socket.AF_UNIX
            assert (
                unix_dg.extra(SocketAttribute.local_address) == raw_socket.getsockname()
            )
            pytest.raises(
                TypedAttributeLookupError, unix_dg.extra, SocketAttribute.local_port
            )
            pytest.raises(
                TypedAttributeLookupError, unix_dg.extra, SocketAttribute.remote_address
            )
            pytest.raises(
                TypedAttributeLookupError, unix_dg.extra, SocketAttribute.remote_port
            )

    async def test_send_receive(self, socket_path_or_str: Path | str) -> None:
        async with await create_unix_datagram_socket(
            local_path=socket_path_or_str,
        ) as sock:
            path = str(socket_path_or_str)

            await sock.sendto(b"blah", path)
            request, addr = await sock.receive()
            assert request == b"blah"
            if isinstance(addr, bytes):
                assert addr == path.encode()
            else:
                assert addr == path

            await sock.sendto(b"halb", path)
            response, addr = await sock.receive()
            assert response == b"halb"
            if isinstance(addr, bytes):
                assert addr == path.encode()
            else:
                assert addr == path

    async def test_iterate(self, peer_socket_path: Path, socket_path: Path) -> None:
        async def serve() -> None:
            async for packet, addr in server:
                await server.send((packet[::-1], addr))

        async with await create_unix_datagram_socket(
            local_path=peer_socket_path,
        ) as server:
            peer_path = str(peer_socket_path)
            async with await create_unix_datagram_socket(
                local_path=socket_path
            ) as client:
                async with create_task_group() as tg:
                    tg.start_soon(serve)
                    await client.sendto(b"FOOBAR", peer_path)
                    assert await client.receive() == (b"RABOOF", peer_path)
                    await client.sendto(b"123456", peer_path)
                    assert await client.receive() == (b"654321", peer_path)
                    tg.cancel_scope.cancel()

    async def test_concurrent_receive(self) -> None:
        async with await create_unix_datagram_socket() as unix_dg:
            async with create_task_group() as tg:
                tg.start_soon(unix_dg.receive)
                await wait_all_tasks_blocked()
                try:
                    with pytest.raises(BusyResourceError) as exc:
                        await unix_dg.receive()

                    exc.match("already reading from")
                finally:
                    tg.cancel_scope.cancel()

    async def test_close_during_receive(self) -> None:
        async def close_when_blocked() -> None:
            await wait_all_tasks_blocked()
            await unix_dg.aclose()

        async with await create_unix_datagram_socket() as unix_dg:
            async with create_task_group() as tg:
                tg.start_soon(close_when_blocked)
                with pytest.raises(ClosedResourceError):
                    await unix_dg.receive()

    async def test_receive_after_close(self) -> None:
        unix_dg = await create_unix_datagram_socket()
        await unix_dg.aclose()
        with pytest.raises(ClosedResourceError):
            await unix_dg.receive()

    async def test_send_after_close(self, socket_path: Path) -> None:
        unix_dg = await create_unix_datagram_socket(local_path=socket_path)
        path = str(socket_path)
        await unix_dg.aclose()
        with pytest.raises(ClosedResourceError):
            await unix_dg.sendto(b"foo", path)

    async def test_local_path_bytes(self, socket_path: Path) -> None:
        async with await create_unix_datagram_socket(
            local_path=str(socket_path).encode()
        ):
            pass

    @pytest.mark.skipif(
        platform.system() == "Darwin", reason="macOS requires valid UTF-8 paths"
    )
    async def test_local_path_invalid_ascii(self, socket_path: Path) -> None:
        real_path = str(socket_path).encode() + b"\xf0"
        async with await create_unix_datagram_socket(local_path=real_path):
            pass


@pytest.mark.skipif(
    sys.platform == "win32", reason="UNIX sockets are not available on Windows"
)
class TestConnectedUNIXDatagramSocket:
    @pytest.fixture(
        params=[
            "path",
            pytest.param("abstract", marks=[skip_unix_abstract_mark]),
        ]
    )
    def socket_path(self, request: SubRequest) -> Generator[Path, None, None]:
        # Use stdlib tempdir generation
        # Fixes `OSError: AF_UNIX path too long` from pytest generated temp_path
        with tempfile.TemporaryDirectory() as path:
            if request.param == "path":
                yield Path(path) / "socket"
            else:
                yield Path(f"\0{path}") / "socket"

    @pytest.fixture(params=[False, True], ids=["str", "path"])
    def socket_path_or_str(self, request: SubRequest, socket_path: Path) -> Path | str:
        return socket_path if request.param else str(socket_path)

    @pytest.fixture(
        params=[
            pytest.param("path", id="path-peer"),
            pytest.param(
                "abstract", marks=[skip_unix_abstract_mark], id="abstract-peer"
            ),
        ]
    )
    def peer_socket_path(self) -> Generator[Path, None, None]:
        # Use stdlib tempdir generation
        # Fixes `OSError: AF_UNIX path too long` from pytest generated temp_path
        with tempfile.TemporaryDirectory() as path:
            yield Path(path) / "peer_socket"

    @pytest.fixture(params=[False, True], ids=["peer_str", "peer_path"])
    def peer_socket_path_or_str(
        self, request: SubRequest, peer_socket_path: Path
    ) -> Path | str:
        return peer_socket_path if request.param else str(peer_socket_path)

    @pytest.fixture
    def peer_sock(self, peer_socket_path: Path) -> Iterable[socket.socket]:
        sock = socket.socket(socket.AF_UNIX, socket.SOCK_DGRAM)
        sock.settimeout(1)
        sock.bind(str(peer_socket_path))
        yield sock
        sock.close()

    async def test_extra_attributes(
        self,
        socket_path: Path,
        peer_socket_path: Path,
        peer_sock: socket.socket,
    ) -> None:
        async with await create_connected_unix_datagram_socket(
            remote_path=peer_socket_path,
            local_path=socket_path,
        ) as unix_dg:
            raw_socket = unix_dg.extra(SocketAttribute.raw_socket)
            assert raw_socket is not None
            assert unix_dg.extra(SocketAttribute.family) == AddressFamily.AF_UNIX
            assert os.fsencode(
                cast(os.PathLike, unix_dg.extra(SocketAttribute.local_address))
            ) == os.fsencode(socket_path)
            assert os.fsencode(
                cast(os.PathLike, unix_dg.extra(SocketAttribute.remote_address))
            ) == os.fsencode(peer_socket_path)
            pytest.raises(
                TypedAttributeLookupError, unix_dg.extra, SocketAttribute.local_port
            )
            pytest.raises(
                TypedAttributeLookupError, unix_dg.extra, SocketAttribute.remote_port
            )

    async def test_send_receive(
        self,
        socket_path_or_str: Path | str,
        peer_socket_path_or_str: Path | str,
    ) -> None:
        async with await create_unix_datagram_socket(
            local_path=peer_socket_path_or_str,
        ) as unix_dg1:
            async with await create_connected_unix_datagram_socket(
                peer_socket_path_or_str,
                local_path=socket_path_or_str,
            ) as unix_dg2:
                socket_path = os.fsdecode(socket_path_or_str)

                await unix_dg2.send(b"blah")
                data, remote_addr = await unix_dg1.receive()
                assert (data, os.fsdecode(remote_addr)) == (b"blah", socket_path)

                await unix_dg1.sendto(b"halb", socket_path)
                response = await unix_dg2.receive()
                assert response == b"halb"

    async def test_iterate(
        self,
        socket_path: Path,
        peer_socket_path: Path,
    ) -> None:
        async def serve() -> None:
            async for packet in unix_dg2:
                await unix_dg2.send(packet[::-1])

        async with await create_unix_datagram_socket(
            local_path=peer_socket_path,
        ) as unix_dg1:
            async with await create_connected_unix_datagram_socket(
                peer_socket_path, local_path=socket_path
            ) as unix_dg2:
                path = os.fsdecode(socket_path)
                async with create_task_group() as tg:
                    tg.start_soon(serve)
                    await unix_dg1.sendto(b"FOOBAR", path)
                    data, addr = await unix_dg1.receive()
                    assert (data, os.fsdecode(addr)) == (b"RABOOF", path)
                    await unix_dg1.sendto(b"123456", path)
                    data, addr = await unix_dg1.receive()
                    assert (data, os.fsdecode(addr)) == (b"654321", path)
                    tg.cancel_scope.cancel()

    async def test_concurrent_receive(
        self, peer_socket_path: Path, peer_sock: socket.socket
    ) -> None:
        async with await create_connected_unix_datagram_socket(
            peer_socket_path
        ) as unix_dg:
            async with create_task_group() as tg:
                tg.start_soon(unix_dg.receive)
                await wait_all_tasks_blocked()
                try:
                    with pytest.raises(BusyResourceError) as exc:
                        await unix_dg.receive()

                    exc.match("already reading from")
                finally:
                    tg.cancel_scope.cancel()

    async def test_close_during_receive(
        self, peer_socket_path_or_str: Path | str, peer_sock: socket.socket
    ) -> None:
        async def close_when_blocked() -> None:
            await wait_all_tasks_blocked()
            await udp.aclose()

        async with await create_connected_unix_datagram_socket(
            peer_socket_path_or_str
        ) as udp:
            async with create_task_group() as tg:
                tg.start_soon(close_when_blocked)
                with pytest.raises(ClosedResourceError):
                    await udp.receive()

    async def test_receive_after_close(
        self, peer_socket_path_or_str: Path | str, peer_sock: socket.socket
    ) -> None:
        udp = await create_connected_unix_datagram_socket(peer_socket_path_or_str)
        await udp.aclose()
        with pytest.raises(ClosedResourceError):
            await udp.receive()

    async def test_send_after_close(
        self, peer_socket_path_or_str: Path | str, peer_sock: socket.socket
    ) -> None:
        udp = await create_connected_unix_datagram_socket(peer_socket_path_or_str)
        await udp.aclose()
        with pytest.raises(ClosedResourceError):
            await udp.send(b"foo")


@pytest.mark.network
async def test_getaddrinfo() -> None:
    # IDNA 2003 gets this wrong
    correct = await getaddrinfo("faß.de", 0)
    wrong = await getaddrinfo("fass.de", 0)
    assert correct != wrong


@pytest.mark.parametrize(
    "sock_type", [socket.SOCK_STREAM, socket.SocketKind.SOCK_STREAM]
)
async def test_getaddrinfo_ipv6addr(
    sock_type: Literal[socket.SocketKind.SOCK_STREAM],
) -> None:
    # IDNA trips up over raw IPv6 addresses
    proto = 0 if platform.system() == "Windows" else 6
    assert await getaddrinfo("::1", 0, type=sock_type) == [
        (
            socket.AddressFamily.AF_INET6,
            socket.SocketKind.SOCK_STREAM,
            proto,
            "",
            ("::1", 0),
        )
    ]


async def test_getnameinfo() -> None:
    expected_result = socket.getnameinfo(("127.0.0.1", 6666), 0)
    result = await getnameinfo(("127.0.0.1", 6666))
    assert result == expected_result


async def test_connect_tcp_getaddrinfo_context() -> None:
    """
    See https://github.com/agronholm/anyio/issues/815
    """
    with pytest.raises(socket.gaierror) as exc_info:
        async with await connect_tcp("anyio.invalid", 6666):
            pass

    assert exc_info.value.__context__ is None


<<<<<<< HEAD
async def test_wait_socket_readable(anyio_backend_name: str) -> None:
    def client(port: int) -> None:
        with socket.socket(socket.AF_INET, socket.SOCK_STREAM) as sock:
            sock.connect(("127.0.0.1", port))
            sock.sendall(b"Hello, world")

    with socket.socket(socket.AF_INET, socket.SOCK_STREAM) as sock:
        sock.bind(("127.0.0.1", 0))
        port = sock.getsockname()[1]
        sock.listen()
        thread = Thread(target=client, args=(port,))
        thread.start()
        thread.join()
        conn, addr = sock.accept()
        with fail_after(5):
            with conn:
                await wait_socket_readable(conn)
=======
@pytest.mark.parametrize("socket_type", ["socket", "fd"])
@pytest.mark.parametrize("event", ["readable", "writable"])
async def test_wait_socket(
    anyio_backend_name: str, event: str, socket_type: str
) -> None:
    if anyio_backend_name == "asyncio" and platform.system() == "Windows":
        import asyncio

        policy = asyncio.get_event_loop_policy()
        if policy.__class__.__name__ == "WindowsProactorEventLoopPolicy":
            pytest.skip("Does not work on asyncio/Windows/ProactorEventLoop")

    wait = wait_readable if event == "readable" else wait_writable

    with socket.socket(socket.AF_INET, socket.SOCK_STREAM) as server_sock:
        server_sock.bind(("127.0.0.1", 0))
        port = server_sock.getsockname()[1]
        server_sock.listen()
        with socket.socket(socket.AF_INET, socket.SOCK_STREAM) as client_sock:
            client_sock.connect(("127.0.0.1", port))
            client_sock.sendall(b"Hello, world")

        conn, addr = server_sock.accept()
        with conn:
            sock_or_fd: HasFileno | int = conn.fileno() if socket_type == "fd" else conn
            with fail_after(10):
                await wait(sock_or_fd)
                assert conn.recv(1024) == b"Hello, world"


async def test_deprecated_wait_socket(anyio_backend_name: str) -> None:
    if anyio_backend_name == "asyncio" and platform.system() == "Windows":
        import asyncio

        policy = asyncio.get_event_loop_policy()
        if policy.__class__.__name__ == "WindowsProactorEventLoopPolicy":
            pytest.skip("Does not work on asyncio/Windows/ProactorEventLoop")

    with socket.socket(socket.AF_INET, socket.SOCK_STREAM) as sock:
        with pytest.warns(
            DeprecationWarning,
            match="This function is deprecated; use `wait_readable` instead",
        ):
            with move_on_after(0.1):
                await wait_socket_readable(sock)

        with pytest.warns(
            DeprecationWarning,
            match="This function is deprecated; use `wait_writable` instead",
        ):
            with move_on_after(0.1):
                await wait_socket_writable(sock)
>>>>>>> e3acd022
<|MERGE_RESOLUTION|>--- conflicted
+++ resolved
@@ -46,14 +46,10 @@
     getnameinfo,
     move_on_after,
     wait_all_tasks_blocked,
-<<<<<<< HEAD
-    wait_socket_readable,
-=======
     wait_readable,
     wait_socket_readable,
     wait_socket_writable,
     wait_writable,
->>>>>>> e3acd022
 )
 from anyio.abc import (
     IPSockAddrType,
@@ -1860,25 +1856,6 @@
     assert exc_info.value.__context__ is None
 
 
-<<<<<<< HEAD
-async def test_wait_socket_readable(anyio_backend_name: str) -> None:
-    def client(port: int) -> None:
-        with socket.socket(socket.AF_INET, socket.SOCK_STREAM) as sock:
-            sock.connect(("127.0.0.1", port))
-            sock.sendall(b"Hello, world")
-
-    with socket.socket(socket.AF_INET, socket.SOCK_STREAM) as sock:
-        sock.bind(("127.0.0.1", 0))
-        port = sock.getsockname()[1]
-        sock.listen()
-        thread = Thread(target=client, args=(port,))
-        thread.start()
-        thread.join()
-        conn, addr = sock.accept()
-        with fail_after(5):
-            with conn:
-                await wait_socket_readable(conn)
-=======
 @pytest.mark.parametrize("socket_type", ["socket", "fd"])
 @pytest.mark.parametrize("event", ["readable", "writable"])
 async def test_wait_socket(
@@ -1930,5 +1907,4 @@
             match="This function is deprecated; use `wait_writable` instead",
         ):
             with move_on_after(0.1):
-                await wait_socket_writable(sock)
->>>>>>> e3acd022
+                await wait_socket_writable(sock)