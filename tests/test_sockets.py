--- conflicted
+++ resolved
@@ -14,22 +14,7 @@
 from socket import AddressFamily
 from ssl import SSLContext, SSLError
 from threading import Thread
-<<<<<<< HEAD
 from typing import Any, Iterable, Iterator, NoReturn, TypeVar, cast
-=======
-from typing import (
-    Any,
-    Iterable,
-    Iterator,
-    List,
-    NoReturn,
-    Tuple,
-    Type,
-    TypeVar,
-    Union,
-    cast,
-)
->>>>>>> 195b1cdb
 
 import pytest
 from _pytest.fixtures import SubRequest
@@ -42,10 +27,6 @@
     BusyResourceError,
     ClosedResourceError,
     Event,
-<<<<<<< HEAD
-    ExceptionGroup,
-=======
->>>>>>> 195b1cdb
     TypedAttributeLookupError,
     connect_tcp,
     connect_unix,
@@ -178,11 +159,7 @@
     async def test_extra_attributes(
         self,
         server_sock: socket.socket,
-<<<<<<< HEAD
         server_addr: tuple[str, int],
-=======
-        server_addr: Tuple[str, int],
->>>>>>> 195b1cdb
         family: AnyIPAddressFamily,
     ) -> None:
         async with await connect_tcp(*server_addr) as stream:
@@ -199,11 +176,7 @@
             assert stream.extra(SocketAttribute.remote_port) == server_addr[1]
 
     async def test_send_receive(
-<<<<<<< HEAD
         self, server_sock: socket.socket, server_addr: tuple[str, int]
-=======
-        self, server_sock: socket.socket, server_addr: Tuple[str, int]
->>>>>>> 195b1cdb
     ) -> None:
         async with await connect_tcp(*server_addr) as stream:
             client, _ = server_sock.accept()
@@ -216,11 +189,7 @@
         assert response == b"halb"
 
     async def test_send_large_buffer(
-<<<<<<< HEAD
         self, server_sock: socket.socket, server_addr: tuple[str, int]
-=======
-        self, server_sock: socket.socket, server_addr: Tuple[str, int]
->>>>>>> 195b1cdb
     ) -> None:
         def serve() -> None:
             client, _ = server_sock.accept()
@@ -241,11 +210,7 @@
         assert response == buffer
 
     async def test_send_eof(
-<<<<<<< HEAD
         self, server_sock: socket.socket, server_addr: tuple[str, int]
-=======
-        self, server_sock: socket.socket, server_addr: Tuple[str, int]
->>>>>>> 195b1cdb
     ) -> None:
         def serve() -> None:
             client, _ = server_sock.accept()
@@ -271,11 +236,7 @@
         assert response == b"\ndlrow ,olleh"
 
     async def test_iterate(
-<<<<<<< HEAD
         self, server_sock: socket.socket, server_addr: tuple[str, int]
-=======
-        self, server_sock: socket.socket, server_addr: Tuple[str, int]
->>>>>>> 195b1cdb
     ) -> None:
         def serve() -> None:
             client, _ = server_sock.accept()
@@ -297,11 +258,7 @@
         assert chunks == [b"bl", b"ah"]
 
     async def test_socket_options(
-<<<<<<< HEAD
         self, family: AnyIPAddressFamily, server_addr: tuple[str, int]
-=======
-        self, family: AnyIPAddressFamily, server_addr: Tuple[str, int]
->>>>>>> 195b1cdb
     ) -> None:
         async with await connect_tcp(*server_addr) as stream:
             raw_socket = stream.extra(SocketAttribute.raw_socket)
@@ -380,11 +337,7 @@
                 assert isinstance(exception, ConnectionRefusedError)
 
     async def test_receive_timeout(
-<<<<<<< HEAD
         self, server_sock: socket.socket, server_addr: tuple[str, int]
-=======
-        self, server_sock: socket.socket, server_addr: Tuple[str, int]
->>>>>>> 195b1cdb
     ) -> None:
         def serve() -> None:
             conn, _ = server_sock.accept()
@@ -478,11 +431,7 @@
         server_context: SSLContext,
         client_context: SSLContext,
         server_sock: socket.socket,
-<<<<<<< HEAD
         server_addr: tuple[str, int],
-=======
-        server_addr: Tuple[str, int],
->>>>>>> 195b1cdb
     ) -> None:
         def serve() -> None:
             with suppress(socket.timeout):
@@ -510,11 +459,7 @@
         self,
         server_context: SSLContext,
         server_sock: socket.socket,
-<<<<<<< HEAD
         server_addr: tuple[str, int],
-=======
-        server_addr: Tuple[str, int],
->>>>>>> 195b1cdb
     ) -> None:
         thread_exception = None
 
@@ -754,13 +699,7 @@
         return tmp_path_factory.mktemp("unix").joinpath("socket")
 
     @pytest.fixture(params=[False, True], ids=["str", "path"])
-<<<<<<< HEAD
     def socket_path_or_str(self, request: SubRequest, socket_path: Path) -> Path | str:
-=======
-    def socket_path_or_str(
-        self, request: SubRequest, socket_path: Path
-    ) -> Union[Path, str]:
->>>>>>> 195b1cdb
         return socket_path if request.param else str(socket_path)
 
     @pytest.fixture
@@ -790,11 +729,7 @@
             )
 
     async def test_send_receive(
-<<<<<<< HEAD
         self, server_sock: socket.socket, socket_path_or_str: Path | str
-=======
-        self, server_sock: socket.socket, socket_path_or_str: Union[Path, str]
->>>>>>> 195b1cdb
     ) -> None:
         async with await connect_unix(socket_path_or_str) as stream:
             client, _ = server_sock.accept()
@@ -1037,13 +972,7 @@
         return tmp_path_factory.mktemp("unix").joinpath("socket")
 
     @pytest.fixture(params=[False, True], ids=["str", "path"])
-<<<<<<< HEAD
     def socket_path_or_str(self, request: SubRequest, socket_path: Path) -> Path | str:
-=======
-    def socket_path_or_str(
-        self, request: SubRequest, socket_path: Path
-    ) -> Union[Path, str]:
->>>>>>> 195b1cdb
         return socket_path if request.param else str(socket_path)
 
     async def test_extra_attributes(self, socket_path: Path) -> None:
@@ -1066,11 +995,7 @@
                 TypedAttributeLookupError, listener.extra, SocketAttribute.remote_port
             )
 
-<<<<<<< HEAD
     async def test_accept(self, socket_path_or_str: Path | str) -> None:
-=======
-    async def test_accept(self, socket_path_or_str: Union[Path, str]) -> None:
->>>>>>> 195b1cdb
         async with await create_unix_listener(socket_path_or_str) as listener:
             client = socket.socket(socket.AF_UNIX)
             client.settimeout(1)
@@ -1143,13 +1068,8 @@
         event.set()
         await stream.aclose()
 
-<<<<<<< HEAD
     client_addresses: list[str | IPSockAddrType] = []
     listeners: list[Listener] = [await create_tcp_listener(local_host="localhost")]
-=======
-    client_addresses: List[Union[str, IPSockAddrType]] = []
-    listeners: List[Listener] = [await create_tcp_listener(local_host="localhost")]
->>>>>>> 195b1cdb
     if sys.platform != "win32":
         socket_path = tmp_path_factory.mktemp("unix").joinpath("socket")
         listeners.append(await create_unix_listener(socket_path))
@@ -1431,13 +1351,7 @@
         return tmp_path_factory.mktemp("unix").joinpath("socket")
 
     @pytest.fixture(params=[False, True], ids=["str", "path"])
-<<<<<<< HEAD
     def socket_path_or_str(self, request: SubRequest, socket_path: Path) -> Path | str:
-=======
-    def socket_path_or_str(
-        self, request: SubRequest, socket_path: Path
-    ) -> Union[Path, str]:
->>>>>>> 195b1cdb
         return socket_path if request.param else str(socket_path)
 
     @pytest.fixture
@@ -1462,11 +1376,7 @@
                 TypedAttributeLookupError, unix_dg.extra, SocketAttribute.remote_port
             )
 
-<<<<<<< HEAD
     async def test_send_receive(self, socket_path_or_str: Path | str) -> None:
-=======
-    async def test_send_receive(self, socket_path_or_str: Union[Path, str]) -> None:
->>>>>>> 195b1cdb
         async with await create_unix_datagram_socket(
             local_path=socket_path_or_str,
         ) as sock:
@@ -1549,13 +1459,7 @@
         return tmp_path_factory.mktemp("unix").joinpath("socket")
 
     @pytest.fixture(params=[False, True], ids=["str", "path"])
-<<<<<<< HEAD
     def socket_path_or_str(self, request: SubRequest, socket_path: Path) -> Path | str:
-=======
-    def socket_path_or_str(
-        self, request: SubRequest, socket_path: Path
-    ) -> Union[Path, str]:
->>>>>>> 195b1cdb
         return socket_path if request.param else str(socket_path)
 
     @pytest.fixture
@@ -1565,11 +1469,7 @@
     @pytest.fixture(params=[False, True], ids=["peer_str", "peer_path"])
     def peer_socket_path_or_str(
         self, request: SubRequest, peer_socket_path: Path
-<<<<<<< HEAD
     ) -> Path | str:
-=======
-    ) -> Union[Path, str]:
->>>>>>> 195b1cdb
         return peer_socket_path if request.param else str(peer_socket_path)
 
     @pytest.fixture
@@ -1606,13 +1506,8 @@
 
     async def test_send_receive(
         self,
-<<<<<<< HEAD
         socket_path_or_str: Path | str,
         peer_socket_path_or_str: Path | str,
-=======
-        socket_path_or_str: Union[Path, str],
-        peer_socket_path_or_str: Union[Path, str],
->>>>>>> 195b1cdb
     ) -> None:
         async with await create_unix_datagram_socket(
             local_path=peer_socket_path_or_str,
@@ -1673,11 +1568,7 @@
                     tg.cancel_scope.cancel()
 
     async def test_close_during_receive(
-<<<<<<< HEAD
         self, peer_socket_path_or_str: Path | str, peer_sock: socket.socket
-=======
-        self, peer_socket_path_or_str: Union[Path, str], peer_sock: socket.socket
->>>>>>> 195b1cdb
     ) -> None:
         async def close_when_blocked() -> None:
             await wait_all_tasks_blocked()
@@ -1692,11 +1583,7 @@
                     await udp.receive()
 
     async def test_receive_after_close(
-<<<<<<< HEAD
         self, peer_socket_path_or_str: Path | str, peer_sock: socket.socket
-=======
-        self, peer_socket_path_or_str: Union[Path, str], peer_sock: socket.socket
->>>>>>> 195b1cdb
     ) -> None:
         udp = await create_connected_unix_datagram_socket(peer_socket_path_or_str)
         await udp.aclose()
@@ -1704,11 +1591,7 @@
             await udp.receive()
 
     async def test_send_after_close(
-<<<<<<< HEAD
         self, peer_socket_path_or_str: Path | str, peer_sock: socket.socket
-=======
-        self, peer_socket_path_or_str: Union[Path, str], peer_sock: socket.socket
->>>>>>> 195b1cdb
     ) -> None:
         udp = await create_connected_unix_datagram_socket(peer_socket_path_or_str)
         await udp.aclose()
