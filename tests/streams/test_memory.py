--- conflicted
+++ resolved
@@ -1,10 +1,7 @@
 from __future__ import annotations
 
-<<<<<<< HEAD
 import sys
-=======
 from typing import NoReturn
->>>>>>> e7e38dc6
 
 import pytest
 
@@ -178,13 +175,8 @@
 
 
 async def test_close_send_while_receiving() -> None:
-<<<<<<< HEAD
-    send, receive = create_memory_object_stream(1)
+    send, receive = create_memory_object_stream[NoReturn](1)
     with pytest.raises(ExceptionGroup) as exc:
-=======
-    send, receive = create_memory_object_stream[NoReturn](1)
-    with pytest.raises(EndOfStream):
->>>>>>> e7e38dc6
         async with create_task_group() as tg:
             tg.start_soon(receive.receive)
             await wait_all_tasks_blocked()
@@ -195,13 +187,8 @@
 
 
 async def test_close_receive_while_sending() -> None:
-<<<<<<< HEAD
-    send, receive = create_memory_object_stream(0)
+    send, receive = create_memory_object_stream[str](0)
     with pytest.raises(ExceptionGroup) as exc:
-=======
-    send, receive = create_memory_object_stream[str](0)
-    with pytest.raises(BrokenResourceError):
->>>>>>> e7e38dc6
         async with create_task_group() as tg:
             tg.start_soon(send.send, "hello")
             await wait_all_tasks_blocked()
