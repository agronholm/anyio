from __future__ import annotations

import asyncio
import threading
import time
from concurrent.futures import Future
from contextvars import ContextVar
from functools import partial
from typing import Any, NoReturn

import pytest
import sniffio

import anyio.to_thread
from anyio import (
    CapacityLimiter,
    Event,
    create_task_group,
    from_thread,
    sleep,
    to_thread,
    wait_all_tasks_blocked,
)
<<<<<<< HEAD

current_task = asyncio.current_task
=======
>>>>>>> 195b1cdb

pytestmark = pytest.mark.anyio


async def test_run_in_thread_cancelled() -> None:
    state = 0

    def thread_worker() -> None:
        nonlocal state
        state = 2

    async def worker() -> None:
        nonlocal state
        state = 1
        await to_thread.run_sync(thread_worker)
        state = 3

    async with create_task_group() as tg:
        tg.start_soon(worker)
        tg.cancel_scope.cancel()

    assert state == 1


async def test_run_in_thread_exception() -> None:
    def thread_worker() -> NoReturn:
        raise ValueError("foo")

    with pytest.raises(ValueError) as exc:
        await to_thread.run_sync(thread_worker)

    exc.match("^foo$")


async def test_run_in_custom_limiter() -> None:
    num_active_threads = max_active_threads = 0

    def thread_worker() -> None:
        nonlocal num_active_threads, max_active_threads
        num_active_threads += 1
        max_active_threads = max(num_active_threads, max_active_threads)
        event.wait(1)
        num_active_threads -= 1

    async def task_worker() -> None:
        await to_thread.run_sync(thread_worker, limiter=limiter)

    event = threading.Event()
    limiter = CapacityLimiter(3)
    async with create_task_group() as tg:
        for _ in range(4):
            tg.start_soon(task_worker)

        await sleep(0.1)
        assert num_active_threads == 3
        assert limiter.borrowed_tokens == 3
        event.set()

    assert num_active_threads == 0
    assert max_active_threads == 3


@pytest.mark.parametrize(
    "cancellable, expected_last_active",
    [(False, "task"), (True, "thread")],
    ids=["uncancellable", "cancellable"],
)
async def test_cancel_worker_thread(
    cancellable: bool, expected_last_active: str
) -> None:
    """
    Test that when a task running a worker thread is cancelled, the cancellation is not acted on
    until the thread finishes.

    """
    last_active: str | None = None

    def thread_worker() -> None:
        nonlocal last_active
        from_thread.run_sync(sleep_event.set)
        time.sleep(0.2)
        last_active = "thread"
        from_thread.run_sync(finish_event.set)

    async def task_worker() -> None:
        nonlocal last_active
        try:
            await to_thread.run_sync(thread_worker, cancellable=cancellable)
        finally:
            last_active = "task"

    sleep_event = Event()
    finish_event = Event()
    async with create_task_group() as tg:
        tg.start_soon(task_worker)
        await sleep_event.wait()
        tg.cancel_scope.cancel()

    await finish_event.wait()
    assert last_active == expected_last_active


async def test_cancel_wait_on_thread() -> None:
    event = threading.Event()
    future: Future[bool] = Future()

    def wait_event() -> None:
        future.set_result(event.wait(1))

    async with create_task_group() as tg:
        tg.start_soon(partial(to_thread.run_sync, cancellable=True), wait_event)
        await wait_all_tasks_blocked()
        tg.cancel_scope.cancel()

    await to_thread.run_sync(event.set)
    assert future.result(1)


async def test_contextvar_propagation() -> None:
    var = ContextVar("var", default=1)
    var.set(6)
    assert await to_thread.run_sync(var.get) == 6


async def test_asynclib_detection() -> None:
    with pytest.raises(sniffio.AsyncLibraryNotFoundError):
        await to_thread.run_sync(sniffio.current_async_library)


@pytest.mark.parametrize("anyio_backend", ["asyncio"])
async def test_asyncio_cancel_native_task() -> None:
    task: asyncio.Task[None] | None = None

    async def run_in_thread() -> None:
        nonlocal task
        task = asyncio.current_task()
        await to_thread.run_sync(time.sleep, 0.2, cancellable=True)

    async with create_task_group() as tg:
        tg.start_soon(run_in_thread)
        await wait_all_tasks_blocked()
        assert task is not None
        task.cancel()


def test_asyncio_no_root_task(asyncio_event_loop: asyncio.AbstractEventLoop) -> None:
    """
    Regression test for #264.

    Ensures that to_thread.run_sync() does not raise an error when there is no root task, but
    instead tries to find the top most parent task by traversing the cancel scope tree, or failing
    that, uses the current task to set up a shutdown callback.

    """

    async def run_in_thread() -> None:
        try:
            await to_thread.run_sync(time.sleep, 0)
        finally:
            asyncio_event_loop.call_soon(asyncio_event_loop.stop)

    task = asyncio_event_loop.create_task(run_in_thread())
    asyncio_event_loop.run_forever()
    task.result()

    # Wait for worker threads to exit
    for t in threading.enumerate():
        if t.name == "AnyIO worker thread":
            t.join(2)
            assert not t.is_alive()


def test_asyncio_future_callback_partial(
    asyncio_event_loop: asyncio.AbstractEventLoop,
) -> None:
    """
    Regression test for #272.

    Ensures that futures with partial callbacks are handled correctly when the root task
    cannot be determined.
    """

    def func(future: object) -> None:
        pass

    async def sleep_sync() -> None:
        return await to_thread.run_sync(time.sleep, 0)

    task = asyncio_event_loop.create_task(sleep_sync())
    task.add_done_callback(partial(func))
    asyncio_event_loop.run_until_complete(task)


def test_asyncio_run_sync_no_asyncio_run(
    asyncio_event_loop: asyncio.AbstractEventLoop,
) -> None:
    """Test that the thread pool shutdown callback does not raise an exception."""

    def exception_handler(loop: object, context: Any = None) -> None:
        exceptions.append(context["exception"])

    exceptions: list[BaseException] = []
    asyncio_event_loop.set_exception_handler(exception_handler)
    asyncio_event_loop.run_until_complete(to_thread.run_sync(time.sleep, 0))
    assert not exceptions


def test_asyncio_run_sync_multiple(
    asyncio_event_loop: asyncio.AbstractEventLoop,
) -> None:
    """Regression test for #304."""
    asyncio_event_loop.call_later(0.5, asyncio_event_loop.stop)
    for _ in range(3):
        asyncio_event_loop.run_until_complete(to_thread.run_sync(time.sleep, 0))

    for t in threading.enumerate():
        if t.name == "AnyIO worker thread":
            t.join(2)
            assert not t.is_alive()


def test_asyncio_no_recycle_stopping_worker(
    asyncio_event_loop: asyncio.AbstractEventLoop,
) -> None:
    """Regression test for #323."""

    async def taskfunc1() -> None:
        await anyio.to_thread.run_sync(time.sleep, 0)
        event1.set()
        await event2.wait()

    async def taskfunc2() -> None:
        await event1.wait()
        asyncio_event_loop.call_soon(event2.set)
        await anyio.to_thread.run_sync(time.sleep, 0)
        # At this point, the worker would be stopped but still in the idle workers pool, so the
        # following would hang prior to the fix
        await anyio.to_thread.run_sync(time.sleep, 0)

    event1 = asyncio.Event()
    event2 = asyncio.Event()
    task1 = asyncio_event_loop.create_task(taskfunc1())
    task2 = asyncio_event_loop.create_task(taskfunc2())
    asyncio_event_loop.run_until_complete(asyncio.gather(task1, task2))<|MERGE_RESOLUTION|>--- conflicted
+++ resolved
@@ -21,11 +21,6 @@
     to_thread,
     wait_all_tasks_blocked,
 )
-<<<<<<< HEAD
-
-current_task = asyncio.current_task
-=======
->>>>>>> 195b1cdb
 
 pytestmark = pytest.mark.anyio
 
