from __future__ import annotations

import os
import platform
import sys
from collections.abc import Callable
from contextlib import ExitStack
from pathlib import Path
from subprocess import CalledProcessError
from textwrap import dedent
from typing import Any

import pytest
from pytest import FixtureRequest

from anyio import (
    CancelScope,
    ClosedResourceError,
    create_task_group,
    open_process,
    run_process,
)
from anyio.streams.buffered import BufferedByteReceiveStream

pytestmark = pytest.mark.anyio


@pytest.mark.parametrize(
    "shell, command",
    [
        pytest.param(
            True,
            f'{sys.executable} -c "import sys; print(sys.stdin.read()[::-1])"',
            id="shell",
        ),
        pytest.param(
            False,
            [sys.executable, "-c", "import sys; print(sys.stdin.read()[::-1])"],
            id="exec",
        ),
    ],
)
async def test_run_process(
    shell: bool, command: str | list[str], anyio_backend_name: str
) -> None:
    process = await run_process(command, input=b"abc")
    assert process.returncode == 0
    assert process.stdout.rstrip() == b"cba"


async def test_run_process_checked() -> None:
    with pytest.raises(CalledProcessError) as exc:
        await run_process(
            [
                sys.executable,
                "-c",
                'import sys; print("stderr-text", file=sys.stderr); '
                'print("stdout-text"); sys.exit(1)',
            ],
            check=True,
        )

    assert exc.value.returncode == 1
    assert exc.value.stdout.rstrip() == b"stdout-text"
    assert exc.value.stderr.rstrip() == b"stderr-text"


@pytest.mark.skipif(
    platform.system() == "Windows",
    reason="process.terminate() kills the process instantly on Windows",
)
async def test_terminate(tmp_path: Path) -> None:
    script_path = tmp_path / "script.py"
    script_path.write_text(
        dedent(
            """\
        import signal, sys, time

        def terminate(signum, frame):
            sys.exit(2)

        signal.signal(signal.SIGTERM, terminate)
        print('ready', flush=True)
        time.sleep(5)
    """
        )
    )
    async with await open_process([sys.executable, str(script_path)]) as process:
        stdout = process.stdout
        assert stdout is not None
        buffered_stdout = BufferedByteReceiveStream(stdout)
        line = await buffered_stdout.receive_until(b"\n", 100)
        assert line.rstrip() == b"ready"

        process.terminate()
        assert await process.wait() == 2


async def test_process_cwd(tmp_path: Path) -> None:
    """Test that `cwd` is successfully passed to the subprocess implementation"""
    cmd = [sys.executable, "-c", "import os; print(os.getcwd())"]
    result = await run_process(cmd, cwd=tmp_path)
    assert result.stdout.decode().strip() == str(tmp_path)


async def test_process_env() -> None:
    """Test that `env` is successfully passed to the subprocess implementation"""
    env = os.environ.copy()
    env.update({"foo": "bar"})
    cmd = [sys.executable, "-c", "import os; print(os.environ['foo'])"]
    result = await run_process(cmd, env=env)
    assert result.stdout.decode().strip() == env["foo"]


@pytest.mark.skipif(
    platform.system() == "Windows", reason="Windows does not have os.getsid()"
)
async def test_process_new_session_sid() -> None:
    """
    Test that start_new_session is successfully passed to the subprocess implementation.

    """
    sid = os.getsid(os.getpid())
    cmd = [sys.executable, "-c", "import os; print(os.getsid(os.getpid()))"]

    result = await run_process(cmd)
    assert result.stdout.decode().strip() == str(sid)

    result = await run_process(cmd, start_new_session=True)
    assert result.stdout.decode().strip() != str(sid)


async def test_run_process_connect_to_file(tmp_path: Path) -> None:
    stdinfile = tmp_path / "stdin"
    stdinfile.write_text("Hello, process!\n")
    stdoutfile = tmp_path / "stdout"
    stderrfile = tmp_path / "stderr"
    with stdinfile.open("rb") as fin, stdoutfile.open("wb") as fout, stderrfile.open(
        "wb"
    ) as ferr:
        async with await open_process(
            [
                sys.executable,
                "-c",
                "import sys; txt = sys.stdin.read().strip(); "
                'print("stdin says", repr(txt), "but stderr says NO!", '
                "file=sys.stderr); "
                'print("stdin says", repr(txt), "and stdout says YES!")',
            ],
            stdin=fin,
            stdout=fout,
            stderr=ferr,
        ) as p:
            assert await p.wait() == 0

    assert (
        stdoutfile.read_text() == "stdin says 'Hello, process!' and stdout says YES!\n"
    )
    assert (
        stderrfile.read_text() == "stdin says 'Hello, process!' but stderr says NO!\n"
    )


async def test_run_process_inherit_stdout(capfd: pytest.CaptureFixture[str]) -> None:
    await run_process(
        [
            sys.executable,
            "-c",
            'import sys; print("stderr-text", file=sys.stderr); '
            'print("stdout-text")',
        ],
        check=True,
        stdout=None,
        stderr=None,
    )
    out, err = capfd.readouterr()
    assert out == "stdout-text" + os.linesep
    assert err == "stderr-text" + os.linesep


async def test_process_aexit_cancellation_doesnt_orphan_process() -> None:
    """
    Regression test for #669.

    Ensures that open_process.__aexit__() doesn't leave behind an orphan process when
    cancelled.

    """
    with CancelScope() as scope:
        async with await open_process(
            [sys.executable, "-c", "import time; time.sleep(1)"]
        ) as process:
            scope.cancel()

    assert process.returncode is not None
    assert process.returncode != 0


async def test_process_aexit_cancellation_closes_standard_streams(
    request: FixtureRequest,
    anyio_backend_name: str,
) -> None:
    """
    Regression test for #669.

    Ensures that open_process.__aexit__() closes standard streams when cancelled. Also
    ensures that process.std{in.send,{out,err}.receive}() raise ClosedResourceError on a
    closed stream.

    """
    if anyio_backend_name == "asyncio":
        # Avoid pytest.xfail here due to https://github.com/pytest-dev/pytest/issues/9027
        request.node.add_marker(
            pytest.mark.xfail(reason="#671 needs to be resolved first")
        )

    with CancelScope() as scope:
        async with await open_process(
            [sys.executable, "-c", "import time; time.sleep(1)"]
        ) as process:
            scope.cancel()

    assert process.stdin is not None

    with pytest.raises(ClosedResourceError):
        await process.stdin.send(b"foo")

    assert process.stdout is not None

    with pytest.raises(ClosedResourceError):
        await process.stdout.receive(1)

    assert process.stderr is not None

    with pytest.raises(ClosedResourceError):
        await process.stderr.receive(1)


<<<<<<< HEAD
async def test_close_early() -> None:
    """Regression test for #490."""
    code = dedent("""\
    import sys
    for _ in range(100):
        sys.stdout.buffer.write(bytes(range(256)))
    """)

    async with await open_process([sys.executable, "-c", code]):
        pass


async def test_close_while_reading() -> None:
    code = dedent("""\
    import sys
    for _ in range(100):
        sys.stdout.buffer.write(bytes(range(256)))
    """)

    async with await open_process(
        [sys.executable, "-c", code]
    ) as process, create_task_group() as tg:
        tg.start_soon(process.stdout.aclose)
        with pytest.raises(ClosedResourceError):
            await process.stdout.receive()
=======
@pytest.mark.parametrize(
    "argname, argvalue_factory",
    [
        pytest.param(
            "user",
            lambda: os.getuid(),
            id="user",
            marks=[
                pytest.mark.skipif(
                    platform.system() == "Windows",
                    reason="os.getuid() is not available on Windows",
                )
            ],
        ),
        pytest.param(
            "group",
            lambda: os.getgid(),
            id="user",
            marks=[
                pytest.mark.skipif(
                    platform.system() == "Windows",
                    reason="os.getgid() is not available on Windows",
                )
            ],
        ),
        pytest.param("extra_groups", list, id="extra_groups"),
        pytest.param("umask", lambda: 0, id="umask"),
    ],
)
async def test_py39_arguments(
    argname: str,
    argvalue_factory: Callable[[], Any],
    anyio_backend_name: str,
    anyio_backend_options: dict[str, Any],
) -> None:
    with ExitStack() as stack:
        if sys.version_info < (3, 9):
            stack.enter_context(
                pytest.raises(
                    TypeError,
                    match=rf"the {argname!r} argument requires Python 3.9 or later",
                )
            )

        try:
            await run_process(
                [sys.executable, "-c", "print('hello')"],
                **{argname: argvalue_factory()},
            )
        except TypeError as exc:
            if (
                "unexpected keyword argument" in str(exc)
                and anyio_backend_name == "asyncio"
                and anyio_backend_options["loop_factory"]
                and anyio_backend_options["loop_factory"].__module__ == "uvloop"
            ):
                pytest.skip(f"the {argname!r} argument is not supported by uvloop yet")

            raise
>>>>>>> ee8165b5
<|MERGE_RESOLUTION|>--- conflicted
+++ resolved
@@ -236,33 +236,6 @@
         await process.stderr.receive(1)
 
 
-<<<<<<< HEAD
-async def test_close_early() -> None:
-    """Regression test for #490."""
-    code = dedent("""\
-    import sys
-    for _ in range(100):
-        sys.stdout.buffer.write(bytes(range(256)))
-    """)
-
-    async with await open_process([sys.executable, "-c", code]):
-        pass
-
-
-async def test_close_while_reading() -> None:
-    code = dedent("""\
-    import sys
-    for _ in range(100):
-        sys.stdout.buffer.write(bytes(range(256)))
-    """)
-
-    async with await open_process(
-        [sys.executable, "-c", code]
-    ) as process, create_task_group() as tg:
-        tg.start_soon(process.stdout.aclose)
-        with pytest.raises(ClosedResourceError):
-            await process.stdout.receive()
-=======
 @pytest.mark.parametrize(
     "argname, argvalue_factory",
     [
@@ -322,4 +295,31 @@
                 pytest.skip(f"the {argname!r} argument is not supported by uvloop yet")
 
             raise
->>>>>>> ee8165b5
+
+
+async def test_close_early() -> None:
+    """Regression test for #490."""
+    code = dedent("""\
+    import sys
+    for _ in range(100):
+        sys.stdout.buffer.write(bytes(range(256)))
+    """)
+
+    async with await open_process([sys.executable, "-c", code]):
+        pass
+
+
+async def test_close_while_reading() -> None:
+    code = dedent("""\
+    import sys
+    for _ in range(100):
+        sys.stdout.buffer.write(bytes(range(256)))
+    """)
+
+    async with await open_process(
+        [sys.executable, "-c", code]
+    ) as process, create_task_group() as tg:
+        assert process.stdout
+        tg.start_soon(process.stdout.aclose)
+        with pytest.raises(ClosedResourceError):
+            await process.stdout.receive()