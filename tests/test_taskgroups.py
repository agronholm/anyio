from __future__ import annotations

import asyncio
import math
import sys
import time
from collections.abc import AsyncGenerator, Coroutine, Generator
from typing import Any, NoReturn, cast

import pytest

import anyio
from anyio import (
    TASK_STATUS_IGNORED,
    CancelScope,
    create_task_group,
    current_effective_deadline,
    current_time,
    fail_after,
    get_cancelled_exc_class,
    get_current_task,
    move_on_after,
    sleep,
    wait_all_tasks_blocked,
)
from anyio.abc import TaskGroup, TaskStatus
from anyio.lowlevel import checkpoint

if sys.version_info < (3, 11):
    from exceptiongroup import BaseExceptionGroup

pytestmark = pytest.mark.anyio


async def async_error(text: str, delay: float = 0.1) -> NoReturn:
    try:
        if delay:
            await sleep(delay)
    finally:
        raise Exception(text)


async def test_already_closed() -> None:
    async with create_task_group() as tg:
        pass

    with pytest.raises(RuntimeError) as exc:
        tg.start_soon(async_error, "fail")

    exc.match("This task group is not active; no new tasks can be started")


async def test_success() -> None:
    async def async_add(value: str) -> None:
        results.add(value)

    results: set[str] = set()
    async with create_task_group() as tg:
        tg.start_soon(async_add, "a")
        tg.start_soon(async_add, "b")

    assert results == {"a", "b"}


@pytest.mark.parametrize(
    "module",
    [
        pytest.param(asyncio, id="asyncio"),
        pytest.param(pytest.importorskip("trio"), id="trio"),
    ],
)
def test_run_natively(module: Any) -> None:
    async def testfunc() -> None:
        async with create_task_group() as tg:
            tg.start_soon(sleep, 0)

    if module is asyncio:
        asyncio.run(testfunc())
    else:
        module.run(testfunc)


async def test_start_soon_while_running() -> None:
    async def task_func() -> None:
        tg.start_soon(sleep, 0)

    async with create_task_group() as tg:
        tg.start_soon(task_func)


async def test_start_soon_after_error() -> None:
    with pytest.raises(ZeroDivisionError):
        async with create_task_group() as tg:
            a = 1 / 0  # noqa: F841

    with pytest.raises(RuntimeError) as exc:
        tg.start_soon(sleep, 0)

    exc.match("This task group is not active; no new tasks can be started")


async def test_start_no_value() -> None:
    async def taskfunc(*, task_status: TaskStatus) -> None:
        task_status.started()

    async with create_task_group() as tg:
        value = await tg.start(taskfunc)
        assert value is None


async def test_start_called_twice() -> None:
    async def taskfunc(*, task_status: TaskStatus) -> None:
        task_status.started()

        with pytest.raises(
            RuntimeError, match="called 'started' twice on the same task status"
        ):
            task_status.started()

    async with create_task_group() as tg:
        value = await tg.start(taskfunc)
        assert value is None


async def test_start_with_value() -> None:
    async def taskfunc(*, task_status: TaskStatus) -> None:
        task_status.started("foo")

    async with create_task_group() as tg:
        value = await tg.start(taskfunc)
        assert value == "foo"


async def test_start_crash_before_started_call() -> None:
    async def taskfunc(*, task_status: TaskStatus) -> NoReturn:
        raise Exception("foo")

    async with create_task_group() as tg:
        with pytest.raises(Exception) as exc:
            await tg.start(taskfunc)

    exc.match("foo")


async def test_start_crash_after_started_call() -> None:
    async def taskfunc(*, task_status: TaskStatus) -> NoReturn:
        task_status.started(2)
        raise Exception("foo")

    with pytest.raises(Exception) as exc:
        async with create_task_group() as tg:
            value = await tg.start(taskfunc)

    exc.match("foo")
    assert value == 2


async def test_start_no_started_call() -> None:
    async def taskfunc(*, task_status: TaskStatus) -> None:
        pass

    async with create_task_group() as tg:
        with pytest.raises(RuntimeError) as exc:
            await tg.start(taskfunc)

    exc.match("hild exited")


async def test_start_cancelled() -> None:
    started = finished = False

    async def taskfunc(*, task_status: TaskStatus) -> None:
        nonlocal started, finished
        started = True
        await sleep(2)
        finished = True

    async with create_task_group() as tg:
        tg.cancel_scope.cancel()
        await tg.start(taskfunc)

    assert started
    assert not finished


@pytest.mark.parametrize("anyio_backend", ["asyncio"])
async def test_start_native_host_cancelled() -> None:
    started = finished = False

    async def taskfunc(*, task_status: TaskStatus) -> None:
        nonlocal started, finished
        started = True
        await sleep(2)
        finished = True

    async def start_another() -> None:
        async with create_task_group() as tg:
            await tg.start(taskfunc)

    task = asyncio.get_running_loop().create_task(start_another())
    await wait_all_tasks_blocked()
    task.cancel()
    with pytest.raises(asyncio.CancelledError):
        await task

    assert started
    assert not finished


@pytest.mark.parametrize("anyio_backend", ["asyncio"])
async def test_start_native_child_cancelled() -> None:
    task = None
    finished = False

    async def taskfunc(*, task_status: TaskStatus) -> None:
        nonlocal task, finished
        task = asyncio.current_task()
        await sleep(2)
        finished = True

    async def start_another() -> None:
        async with create_task_group() as tg2:
            await tg2.start(taskfunc)

    async with create_task_group() as tg:
        tg.start_soon(start_another)
        await wait_all_tasks_blocked()
        assert task is not None
        task.cancel()

    assert not finished


async def test_start_exception_delivery() -> None:
    def task_fn(*, task_status: TaskStatus = TASK_STATUS_IGNORED) -> None:
        task_status.started("hello")

    async with anyio.create_task_group() as tg:
        with pytest.raises(TypeError, match="to be synchronous$"):
            await tg.start(task_fn)  # type: ignore[arg-type]


async def test_host_exception() -> None:
    result = None

    async def set_result(value: str) -> None:
        nonlocal result
        await sleep(3)
        result = value

    with pytest.raises(Exception) as exc:
        async with create_task_group() as tg:
            tg.start_soon(set_result, "a")
            raise Exception("dummy error")

    exc.match("dummy error")
    assert result is None


async def test_level_cancellation() -> None:
    marker = None

    async def dummy() -> None:
        nonlocal marker
        marker = 1
        # At this point the task has been cancelled so sleep() will raise an exception
        await sleep(0)
        # Execution should never get this far
        marker = 2

    async with create_task_group() as tg:
        tg.start_soon(dummy)
        assert marker is None
        tg.cancel_scope.cancel()

    assert marker == 1


async def test_failing_child_task_cancels_host() -> None:
    async def child() -> NoReturn:
        await wait_all_tasks_blocked()
        raise Exception("foo")

    sleep_completed = False
    with pytest.raises(Exception) as exc:
        async with create_task_group() as tg:
            tg.start_soon(child)
            await sleep(0.5)
            sleep_completed = True

    exc.match("foo")
    assert not sleep_completed


async def test_failing_host_task_cancels_children() -> None:
    sleep_completed = False

    async def child() -> None:
        nonlocal sleep_completed
        await sleep(1)
        sleep_completed = True

    with pytest.raises(Exception) as exc:
        async with create_task_group() as tg:
            tg.start_soon(child)
            await wait_all_tasks_blocked()
            raise Exception("foo")

    exc.match("foo")
    assert not sleep_completed


async def test_cancel_scope_in_another_task() -> None:
    local_scope = None
    result = False

    async def child() -> None:
        nonlocal result, local_scope
        with CancelScope() as local_scope:
            await sleep(2)
            result = True

    async with create_task_group() as tg:
        tg.start_soon(child)
        while local_scope is None:
            await sleep(0)

        local_scope.cancel()

    assert not result


async def test_cancel_propagation() -> None:
    async def g() -> NoReturn:
        async with create_task_group():
            await sleep(1)

        assert False

    async with create_task_group() as tg:
        tg.start_soon(g)
        await sleep(0)
        tg.cancel_scope.cancel()


async def test_cancel_twice() -> None:
    """Test that the same task can receive two cancellations."""

    async def cancel_group() -> None:
        await wait_all_tasks_blocked()
        tg.cancel_scope.cancel()

    for _ in range(2):
        async with create_task_group() as tg:
            tg.start_soon(cancel_group)
            await sleep(1)
            pytest.fail("Execution should not reach this point")


async def test_cancel_exiting_task_group() -> None:
    """
    Test that if a task group is waiting for subtasks to finish and it receives a
    cancellation, the subtasks are also cancelled and the waiting continues.

    """
    cancel_received = False

    async def waiter() -> None:
        nonlocal cancel_received
        try:
            await sleep(5)
        finally:
            cancel_received = True

    async def subgroup() -> None:
        async with create_task_group() as tg2:
            tg2.start_soon(waiter)

    async with create_task_group() as tg:
        tg.start_soon(subgroup)
        await wait_all_tasks_blocked()
        tg.cancel_scope.cancel()

    assert cancel_received


async def test_cancel_before_entering_scope() -> None:
    """
    Test that CancelScope.cancel() is honored even if called before entering the scope.

    """
    cancel_scope = anyio.CancelScope()
    cancel_scope.cancel()
    with cancel_scope:
        await anyio.sleep(1)  # Checkpoint to allow anyio to check for cancellation
        pytest.fail("execution should not reach this point")


async def test_exception_group_children() -> None:
    with pytest.raises(BaseExceptionGroup) as exc:
        async with create_task_group() as tg:
            tg.start_soon(async_error, "task1")
            tg.start_soon(async_error, "task2", 0.15)

    assert len(exc.value.exceptions) == 2
    assert sorted(str(e) for e in exc.value.exceptions) == ["task1", "task2"]


async def test_exception_group_host() -> None:
    with pytest.raises(BaseExceptionGroup) as exc:
        async with create_task_group() as tg:
            tg.start_soon(async_error, "child", 2)
            await wait_all_tasks_blocked()
            raise Exception("host")

    assert len(exc.value.exceptions) == 2
    assert sorted(str(e) for e in exc.value.exceptions) == ["child", "host"]


async def test_escaping_cancelled_exception() -> None:
    async with create_task_group() as tg:
        tg.cancel_scope.cancel()
        await sleep(0)


async def test_cancel_scope_cleared() -> None:
    with move_on_after(0.1):
        await sleep(1)

    await sleep(0)


@pytest.mark.parametrize("delay", [0, 0.1], ids=["instant", "delayed"])
async def test_fail_after(delay: float) -> None:
    with pytest.raises(TimeoutError):
        with fail_after(delay) as scope:
            await sleep(1)

    assert scope.cancel_called


async def test_fail_after_no_timeout() -> None:
    with fail_after(None) as scope:
        assert scope.deadline == float("inf")
        await sleep(0.1)

    assert not scope.cancel_called


async def test_fail_after_after_cancellation() -> None:
    event = anyio.Event()
    async with anyio.create_task_group() as tg:
        tg.cancel_scope.cancel()
        await event.wait()

    block_complete = False
    with pytest.raises(TimeoutError):
        with fail_after(0.1):
            await anyio.sleep(0.5)
            block_complete = True

    assert not block_complete


@pytest.mark.parametrize("delay", [0, 0.1], ids=["instant", "delayed"])
async def test_move_on_after(delay: float) -> None:
    result = False
    with move_on_after(delay) as scope:
        await sleep(1)
        result = True

    assert not result
    assert scope.cancel_called


async def test_move_on_after_no_timeout() -> None:
    result = False
    with move_on_after(None) as scope:
        assert scope.deadline == float("inf")
        await sleep(0.1)
        result = True

    assert result
    assert not scope.cancel_called


async def test_nested_move_on_after() -> None:
    sleep_completed = inner_scope_completed = False
    with move_on_after(0.1) as outer_scope:
        assert current_effective_deadline() == outer_scope.deadline
        with move_on_after(1) as inner_scope:
            assert current_effective_deadline() == outer_scope.deadline
            await sleep(2)
            sleep_completed = True

        inner_scope_completed = True

    assert not sleep_completed
    assert not inner_scope_completed
    assert outer_scope.cancel_called
    assert not inner_scope.cancel_called


async def test_shielding() -> None:
    async def cancel_when_ready() -> None:
        await wait_all_tasks_blocked()
        tg.cancel_scope.cancel()

    inner_sleep_completed = outer_sleep_completed = False
    async with create_task_group() as tg:
        tg.start_soon(cancel_when_ready)
        with move_on_after(10, shield=True) as inner_scope:
            assert inner_scope.shield
            await sleep(0.1)
            inner_sleep_completed = True

        await sleep(1)
        outer_sleep_completed = True

    assert inner_sleep_completed
    assert not outer_sleep_completed
    assert tg.cancel_scope.cancel_called
    assert not inner_scope.cancel_called


async def test_cancel_from_shielded_scope() -> None:
    async with create_task_group() as tg:
        with CancelScope(shield=True) as inner_scope:
            assert inner_scope.shield
            tg.cancel_scope.cancel()
            assert current_effective_deadline() == math.inf

        assert current_effective_deadline() == -math.inf

        with pytest.raises(get_cancelled_exc_class()):
            await sleep(0.01)

        with pytest.raises(get_cancelled_exc_class()):
            await sleep(0.01)


async def test_cancel_shielded_scope() -> None:
    with CancelScope(shield=True) as cancel_scope:
        assert cancel_scope.shield
        cancel_scope.cancel()
        assert current_effective_deadline() == -math.inf

        with pytest.raises(get_cancelled_exc_class()):
            await sleep(0)


@pytest.mark.parametrize("anyio_backend", ["asyncio"])
async def test_cancel_host_asyncgen() -> None:
    done = False

    async def host_task() -> None:
        nonlocal done
        async with create_task_group() as tg:
            with CancelScope(shield=True) as inner_scope:
                assert inner_scope.shield
                tg.cancel_scope.cancel()

            with pytest.raises(get_cancelled_exc_class()):
                await sleep(0)

            with pytest.raises(get_cancelled_exc_class()):
                await sleep(0)

            done = True

    async def host_agen_fn() -> AsyncGenerator[None, None]:
        await host_task()
        yield
        pytest.fail("host_agen_fn should only be __anext__ed once")

    host_agen = host_agen_fn()
    try:
        loop = asyncio.get_running_loop()
        await loop.create_task(host_agen.__anext__())  # type: ignore[arg-type]
    finally:
        await host_agen.aclose()

    assert done


async def test_shielding_immediate_scope_cancelled() -> None:
    async def cancel_when_ready() -> None:
        await wait_all_tasks_blocked()
        scope.cancel()

    sleep_completed = False
    async with create_task_group() as tg:
        with CancelScope(shield=True) as scope:
            tg.start_soon(cancel_when_ready)
            await sleep(0.5)
            sleep_completed = True

    assert not sleep_completed


async def test_shielding_mutate() -> None:
    completed = False

    async def task(task_status: TaskStatus) -> NoReturn:
        nonlocal completed
        with CancelScope() as scope:
            # Enable the shield a little after the scope starts to make this test
            # general, even though it has no bearing on the current implementation.
            await sleep(0.1)
            scope.shield = True
            task_status.started()
            await sleep(0.1)
            completed = True
            scope.shield = False
            await sleep(1)
            pytest.fail("Execution should not reach this point")

    async with create_task_group() as tg:
        await tg.start(task)
        tg.cancel_scope.cancel()

    assert completed


async def test_cancel_scope_in_child_task() -> None:
    child_scope = None

    async def child() -> None:
        nonlocal child_scope
        with CancelScope() as child_scope:
            await sleep(2)

    host_done = False
    async with create_task_group() as tg:
        tg.start_soon(child)
        await wait_all_tasks_blocked()
        assert child_scope is not None
        child_scope.cancel()
        await sleep(0.1)
        host_done = True

    assert host_done
    assert not tg.cancel_scope.cancel_called


async def test_exception_cancels_siblings() -> None:
    sleep_completed = False

    async def child(fail: bool) -> None:
        if fail:
            raise Exception("foo")
        else:
            nonlocal sleep_completed
            await sleep(1)
            sleep_completed = True

    with pytest.raises(Exception) as exc:
        async with create_task_group() as tg:
            tg.start_soon(child, False)
            await wait_all_tasks_blocked()
            tg.start_soon(child, True)

    exc.match("foo")
    assert not sleep_completed


async def test_cancel_cascade() -> None:
    async def do_something() -> NoReturn:
        async with create_task_group() as tg2:
            tg2.start_soon(sleep, 1)

        raise Exception("foo")

    async with create_task_group() as tg:
        tg.start_soon(do_something)
        await wait_all_tasks_blocked()
        tg.cancel_scope.cancel()


async def test_cancelled_parent() -> None:
    async def child() -> NoReturn:
        with CancelScope():
            await sleep(1)

        raise Exception("foo")

    async def parent(tg: TaskGroup) -> None:
        await wait_all_tasks_blocked()
        tg.start_soon(child)

    async with create_task_group() as tg:
        tg.start_soon(parent, tg)
        tg.cancel_scope.cancel()


async def test_shielded_deadline() -> None:
    with move_on_after(10):
        with CancelScope(shield=True):
            with move_on_after(1000):
                assert current_effective_deadline() - current_time() > 900


async def test_deadline_reached_on_start() -> None:
    with move_on_after(0):
        await sleep(0)
        pytest.fail("Execution should not reach this point")


async def test_deadline_moved() -> None:
    with fail_after(0.1) as scope:
        scope.deadline += 0.3
        await sleep(0.2)


async def test_timeout_error_with_multiple_cancellations() -> None:
    with pytest.raises(TimeoutError):
        with fail_after(0.1):
            async with create_task_group() as tg:
                tg.start_soon(sleep, 2)
                await sleep(2)


async def test_nested_fail_after() -> None:
    async def killer(scope: CancelScope) -> None:
        await wait_all_tasks_blocked()
        scope.cancel()

    async with create_task_group() as tg:
        with CancelScope() as scope:
            with CancelScope():
                tg.start_soon(killer, scope)
                with fail_after(1):
                    await sleep(2)
                    pytest.fail("Execution should not reach this point")

                pytest.fail("Execution should not reach this point either")

            pytest.fail("Execution should also not reach this point")

    assert scope.cancel_called


async def test_nested_shield() -> None:
    async def killer(scope: CancelScope) -> None:
        await wait_all_tasks_blocked()
        scope.cancel()

    with pytest.raises(TimeoutError):
        async with create_task_group() as tg:
            with CancelScope() as scope:
                with CancelScope(shield=True):
                    tg.start_soon(killer, scope)
                    with fail_after(0.2):
                        await sleep(2)


async def test_triple_nested_shield() -> None:
    """Regression test for #370."""

    got_past_checkpoint = False

    async def taskfunc() -> None:
        nonlocal got_past_checkpoint

        with CancelScope() as scope1:
            with CancelScope() as scope2:
                with CancelScope(shield=True):
                    scope1.cancel()
                    scope2.cancel()

            await checkpoint()
            got_past_checkpoint = True

    async with create_task_group() as tg:
        tg.start_soon(taskfunc)

    assert not got_past_checkpoint


def test_task_group_in_generator(
    anyio_backend_name: str, anyio_backend_options: dict[str, Any]
) -> None:
    async def task_group_generator() -> AsyncGenerator[None, None]:
        async with create_task_group():
            yield

    gen = task_group_generator()
    anyio.run(
        gen.__anext__,
        backend=anyio_backend_name,
        backend_options=anyio_backend_options,
    )
    pytest.raises(
        StopAsyncIteration,
        anyio.run,
        gen.__anext__,
        backend=anyio_backend_name,
        backend_options=anyio_backend_options,
    )


async def test_exception_group_filtering() -> None:
    """Test that CancelledErrors are filtered out of nested exception groups."""

    async def fail(name: str) -> NoReturn:
        try:
            await anyio.sleep(0.1)
        finally:
            raise Exception(f"{name} task failed")

    async def fn() -> None:
        async with anyio.create_task_group() as tg:
            tg.start_soon(fail, "parent")
            async with anyio.create_task_group() as tg2:
                tg2.start_soon(fail, "child")
                await anyio.sleep(1)

    with pytest.raises(BaseExceptionGroup) as exc:
        await fn()

    assert len(exc.value.exceptions) == 2
    assert str(exc.value.exceptions[0]) == "parent task failed"
    assert str(exc.value.exceptions[1]) == "child task failed"


async def test_cancel_propagation_with_inner_spawn() -> None:
    async def g() -> NoReturn:
        async with anyio.create_task_group() as tg2:
            tg2.start_soon(anyio.sleep, 10)
            await anyio.sleep(1)

        assert False

    async with anyio.create_task_group() as tg:
        tg.start_soon(g)
        await wait_all_tasks_blocked()
        tg.cancel_scope.cancel()


async def test_escaping_cancelled_error_from_cancelled_task() -> None:
    """
    Regression test for issue #88. No CancelledError should escape the outer scope.

    """
    with CancelScope() as scope:
        with move_on_after(0.1):
            await sleep(1)

        scope.cancel()


@pytest.mark.skipif(
    sys.version_info >= (3, 11),
    reason="Generator based coroutines have been removed in Python 3.11",
)
@pytest.mark.filterwarnings(
    'ignore:"@coroutine" decorator is deprecated:DeprecationWarning'
)
def test_cancel_generator_based_task() -> None:
    async def native_coro_part() -> None:
        with CancelScope() as scope:
            asyncio.get_running_loop().call_soon(scope.cancel)
            await asyncio.sleep(1)
            pytest.fail("Execution should not have reached this line")

    @asyncio.coroutine  # type: ignore[attr-defined]
    def generator_part() -> Generator[object, BaseException, None]:
        yield from native_coro_part()  # type: ignore[misc]

    anyio.run(generator_part, backend="asyncio")


@pytest.mark.parametrize("anyio_backend", ["asyncio"])
async def test_cancel_native_future_tasks() -> None:
    async def wait_native_future() -> None:
        loop = asyncio.get_running_loop()
        await loop.create_future()

    async with anyio.create_task_group() as tg:
        tg.start_soon(wait_native_future)
        tg.cancel_scope.cancel()


@pytest.mark.parametrize("anyio_backend", ["asyncio"])
async def test_cancel_native_future_tasks_cancel_scope() -> None:
    async def wait_native_future() -> None:
        with anyio.CancelScope():
            loop = asyncio.get_running_loop()
            await loop.create_future()

    async with anyio.create_task_group() as tg:
        tg.start_soon(wait_native_future)
        tg.cancel_scope.cancel()


@pytest.mark.parametrize("anyio_backend", ["asyncio"])
async def test_cancel_completed_task() -> None:
    loop = asyncio.get_running_loop()
    old_exception_handler = loop.get_exception_handler()
    exceptions = []

    def exception_handler(*args: object, **kwargs: object) -> None:
        exceptions.append((args, kwargs))

    loop.set_exception_handler(exception_handler)
    try:

        async def noop() -> None:
            pass

        async with anyio.create_task_group() as tg:
            tg.start_soon(noop)
            tg.cancel_scope.cancel()

        assert exceptions == []
    finally:
        loop.set_exception_handler(old_exception_handler)


async def test_task_in_sync_spawn_callback() -> None:
    outer_task_id = anyio.get_current_task().id
    inner_task_id = None

    def task_wrap() -> Coroutine[object, object, None]:
        assert anyio.get_current_task().id == outer_task_id

        async def corofn() -> None:
            nonlocal inner_task_id
            inner_task_id = anyio.get_current_task().id

        return corofn()

    async with create_task_group() as tg:
        tg.start_soon(task_wrap)

    assert inner_task_id is not None
    assert inner_task_id != outer_task_id


async def test_shielded_cancel_sleep_time() -> None:
    """
    Test that cancelling a shielded tasks spends more time sleeping than cancelling.

    """
    event = anyio.Event()
    hang_time = 0.2

    async def set_event() -> None:
        await sleep(hang_time)
        event.set()

    async def never_cancel_task() -> None:
        with CancelScope(shield=True):
            await sleep(0.2)
            await event.wait()

    async with create_task_group() as tg:
        tg.start_soon(set_event)

        async with create_task_group() as tg:
            tg.start_soon(never_cancel_task)
            tg.cancel_scope.cancel()
            process_time = time.process_time()

        assert (time.process_time() - process_time) < hang_time


async def test_cancelscope_wrong_exit_order() -> None:
    """
    Test that a RuntimeError is raised if the task tries to exit cancel scopes in the
    wrong order.

    """
    scope1 = CancelScope()
    scope2 = CancelScope()
    scope1.__enter__()
    scope2.__enter__()
    pytest.raises(RuntimeError, scope1.__exit__, None, None, None)


async def test_cancelscope_exit_before_enter() -> None:
    """
    Test that a RuntimeError is raised if one tries to exit a cancel scope before
    entering.

    """
    scope = CancelScope()
    pytest.raises(RuntimeError, scope.__exit__, None, None, None)


@pytest.mark.parametrize(
    "anyio_backend", ["asyncio"]
)  # trio does not check for this yet
async def test_cancelscope_exit_in_wrong_task() -> None:
    async def enter_scope(scope: CancelScope) -> None:
        scope.__enter__()

    async def exit_scope(scope: CancelScope) -> None:
        scope.__exit__(None, None, None)

    scope = CancelScope()
    async with create_task_group() as tg:
        tg.start_soon(enter_scope, scope)

    with pytest.raises(RuntimeError):
        async with create_task_group() as tg:
            tg.start_soon(exit_scope, scope)


def test_unhandled_exception_group(caplog: pytest.LogCaptureFixture) -> None:
    def crash() -> NoReturn:
        raise KeyboardInterrupt

    async def nested() -> None:
        async with anyio.create_task_group() as tg:
            tg.start_soon(anyio.sleep, 5)
            await anyio.sleep(5)

    async def main() -> NoReturn:
        async with anyio.create_task_group() as tg:
            tg.start_soon(nested)
            await wait_all_tasks_blocked()
            asyncio.get_running_loop().call_soon(crash)
            await anyio.sleep(5)

        pytest.fail("Execution should never reach this point")

    with pytest.raises(KeyboardInterrupt):
        anyio.run(main, backend="asyncio")

    assert not caplog.messages


@pytest.mark.skipif(
    sys.version_info < (3, 9),
    sys.version_info >= (3, 11),
    reason="Cancel messages are only supported on Python 3.9 and 3.10",
)
@pytest.mark.parametrize("anyio_backend", ["asyncio"])
async def test_cancellederror_combination_with_message() -> None:
    async def taskfunc(*, task_status: TaskStatus) -> NoReturn:
        task_status.started(asyncio.current_task())
        await sleep(5)
        pytest.fail("Execution should never reach this point")

    with pytest.raises(asyncio.CancelledError, match="blah"):
        async with create_task_group() as tg:
            task = await tg.start(taskfunc)
            tg.start_soon(sleep, 5)
            await wait_all_tasks_blocked()
            assert isinstance(task, asyncio.Task)
            task.cancel("blah")


async def test_start_soon_parent_id() -> None:
    root_task_id = get_current_task().id
    parent_id: int | None = None

    async def subtask() -> None:
        nonlocal parent_id
        parent_id = get_current_task().parent_id

    async def starter_task() -> None:
        tg.start_soon(subtask)

    async with anyio.create_task_group() as tg:
        tg.start_soon(starter_task)

    assert parent_id == root_task_id


async def test_start_parent_id() -> None:
    root_task_id = get_current_task().id
    starter_task_id: int | None = None
    initial_parent_id: int | None = None
    permanent_parent_id: int | None = None

    async def subtask(*, task_status: TaskStatus) -> None:
        nonlocal initial_parent_id, permanent_parent_id
        initial_parent_id = get_current_task().parent_id
        task_status.started()
        permanent_parent_id = get_current_task().parent_id

    async def starter_task() -> None:
        nonlocal starter_task_id
        starter_task_id = get_current_task().id
        await tg.start(subtask)

    async with anyio.create_task_group() as tg:
        tg.start_soon(starter_task)

    assert initial_parent_id != permanent_parent_id
    assert initial_parent_id == starter_task_id
    assert permanent_parent_id == root_task_id


<<<<<<< HEAD
class TestTaskStatusTyping:
    """
    These tests do not do anything at run time, but since the test suite is also checked
    with a static type checker, it ensures that the `TaskStatus` typing works as
    intended.
    """

    async def typetest_None(*, task_status: TaskStatus[None]) -> None:
        task_status.started()
        task_status.started(None)

    async def typetest_None_Union(*, task_status: TaskStatus[int | None]) -> None:
        task_status.started()
        task_status.started(None)

    async def typetest_non_None(*, task_status: TaskStatus[int]) -> None:
        # We use `type: ignore` and `--warn-unused-ignores` to get type checking errors
        # if these ever stop failing.
        task_status.started()  # type: ignore[call-arg]
        task_status.started(None)  # type: ignore[arg-type]

    async def typetest_variance_good(*, task_status: TaskStatus[float]) -> None:
        task_status2: TaskStatus[int] = task_status
        task_status2.started(int())

    async def typetest_variance_bad(*, task_status: TaskStatus[int]) -> None:
        # We use `type: ignore` and `--warn-unused-ignores` to get type checking errors
        # if these ever stop failing.
        task_status2: TaskStatus[float] = task_status  # type: ignore[assignment]
        task_status2.started(float())
=======
@pytest.mark.skipif(
    sys.version_info < (3, 11),
    reason="Task uncancelling is only supported on Python 3.11",
)
@pytest.mark.parametrize("anyio_backend", ["asyncio"])
class TestUncancel:
    async def test_uncancel_after_native_cancel(self) -> None:
        task = cast(asyncio.Task, asyncio.current_task())
        with pytest.raises(asyncio.CancelledError), CancelScope():
            task.cancel()
            await anyio.sleep(0)

        assert task.cancelling() == 1
        task.uncancel()

    async def test_uncancel_after_scope_cancel(self) -> None:
        task = cast(asyncio.Task, asyncio.current_task())
        with CancelScope() as scope:
            scope.cancel()
            await anyio.sleep(0)

        assert task.cancelling() == 0

    async def test_uncancel_after_scope_and_native_cancel(self) -> None:
        task = cast(asyncio.Task, asyncio.current_task())
        with pytest.raises(asyncio.CancelledError), CancelScope() as scope:
            scope.cancel()
            task.cancel()
            await anyio.sleep(0)

        assert task.cancelling() == 1
        task.uncancel()
>>>>>>> 0414b4e7
<|MERGE_RESOLUTION|>--- conflicted
+++ resolved
@@ -1094,38 +1094,6 @@
     assert permanent_parent_id == root_task_id
 
 
-<<<<<<< HEAD
-class TestTaskStatusTyping:
-    """
-    These tests do not do anything at run time, but since the test suite is also checked
-    with a static type checker, it ensures that the `TaskStatus` typing works as
-    intended.
-    """
-
-    async def typetest_None(*, task_status: TaskStatus[None]) -> None:
-        task_status.started()
-        task_status.started(None)
-
-    async def typetest_None_Union(*, task_status: TaskStatus[int | None]) -> None:
-        task_status.started()
-        task_status.started(None)
-
-    async def typetest_non_None(*, task_status: TaskStatus[int]) -> None:
-        # We use `type: ignore` and `--warn-unused-ignores` to get type checking errors
-        # if these ever stop failing.
-        task_status.started()  # type: ignore[call-arg]
-        task_status.started(None)  # type: ignore[arg-type]
-
-    async def typetest_variance_good(*, task_status: TaskStatus[float]) -> None:
-        task_status2: TaskStatus[int] = task_status
-        task_status2.started(int())
-
-    async def typetest_variance_bad(*, task_status: TaskStatus[int]) -> None:
-        # We use `type: ignore` and `--warn-unused-ignores` to get type checking errors
-        # if these ever stop failing.
-        task_status2: TaskStatus[float] = task_status  # type: ignore[assignment]
-        task_status2.started(float())
-=======
 @pytest.mark.skipif(
     sys.version_info < (3, 11),
     reason="Task uncancelling is only supported on Python 3.11",
@@ -1158,4 +1126,35 @@
 
         assert task.cancelling() == 1
         task.uncancel()
->>>>>>> 0414b4e7
+
+
+class TestTaskStatusTyping:
+    """
+    These tests do not do anything at run time, but since the test suite is also checked
+    with a static type checker, it ensures that the `TaskStatus` typing works as
+    intended.
+    """
+
+    async def typetest_None(*, task_status: TaskStatus[None]) -> None:
+        task_status.started()
+        task_status.started(None)
+
+    async def typetest_None_Union(*, task_status: TaskStatus[int | None]) -> None:
+        task_status.started()
+        task_status.started(None)
+
+    async def typetest_non_None(*, task_status: TaskStatus[int]) -> None:
+        # We use `type: ignore` and `--warn-unused-ignores` to get type checking errors
+        # if these ever stop failing.
+        task_status.started()  # type: ignore[call-arg]
+        task_status.started(None)  # type: ignore[arg-type]
+
+    async def typetest_variance_good(*, task_status: TaskStatus[float]) -> None:
+        task_status2: TaskStatus[int] = task_status
+        task_status2.started(int())
+
+    async def typetest_variance_bad(*, task_status: TaskStatus[int]) -> None:
+        # We use `type: ignore` and `--warn-unused-ignores` to get type checking errors
+        # if these ever stop failing.
+        task_status2: TaskStatus[float] = task_status  # type: ignore[assignment]
+        task_status2.started(float())