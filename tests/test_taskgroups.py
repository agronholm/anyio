--- conflicted
+++ resolved
@@ -1616,7 +1616,6 @@
     assert not tg.cancel_scope.cancel_called
 
 
-<<<<<<< HEAD
 async def test_cancel_shielding_start() -> None:
     """
     Test that if the host task that has spawned a subtask via ``start()`` is cancelled,
@@ -1645,10 +1644,7 @@
             outer_scope.cancel()
 
 
-if sys.version_info <= (3, 11):
-=======
 if sys.version_info >= (3, 14):
->>>>>>> 43e1f5fd
 
     async def no_other_refs() -> list[object]:
         frame = sys._getframe(1)
