--- conflicted
+++ resolved
@@ -2,12 +2,8 @@
 import threading
 import time
 from concurrent.futures import CancelledError
-<<<<<<< HEAD
 from contextlib import asynccontextmanager, suppress
-=======
-from contextlib import suppress
 from contextvars import ContextVar
->>>>>>> 90d5d5e1
 from typing import Any, AsyncGenerator, Dict, List, NoReturn, Optional
 
 import pytest
