import sys
import threading
import time
from concurrent.futures import CancelledError
from contextlib import suppress
<<<<<<< HEAD
from contextvars import ContextVar
from typing import Any, Dict, List, NoReturn, Optional
=======
from typing import Any, AsyncGenerator, Dict, List, NoReturn, Optional
>>>>>>> 05981fdb

import pytest
from _pytest.logging import LogCaptureFixture

from anyio import (
    Event, create_task_group, from_thread, get_cancelled_exc_class, get_current_task, run, sleep,
    to_thread, wait_all_tasks_blocked)
from anyio.abc import TaskStatus
from anyio.from_thread import BlockingPortal, start_blocking_portal
from anyio.lowlevel import checkpoint

if sys.version_info >= (3, 8):
    from typing import Literal
else:
    from typing_extensions import Literal

if sys.version_info >= (3, 7):
    from contextlib import asynccontextmanager
else:
    from contextlib2 import asynccontextmanager


pytestmark = pytest.mark.anyio


class TestRunAsyncFromThread:
    async def test_run_async_from_thread(self) -> None:
        async def add(a: int, b: int) -> int:
            assert threading.get_ident() == event_loop_thread_id
            return a + b

        def worker(a: int, b: int) -> int:
            assert threading.get_ident() != event_loop_thread_id
            return from_thread.run(add, a, b)

        event_loop_thread_id = threading.get_ident()
        result = await to_thread.run_sync(worker, 1, 2)
        assert result == 3

    async def test_run_sync_from_thread(self) -> None:
        def add(a: int, b: int) -> int:
            assert threading.get_ident() == event_loop_thread_id
            return a + b

        def worker(a: int, b: int) -> int:
            assert threading.get_ident() != event_loop_thread_id
            return from_thread.run_sync(add, a, b)

        event_loop_thread_id = threading.get_ident()
        result = await to_thread.run_sync(worker, 1, 2)
        assert result == 3

    def test_run_sync_from_thread_pooling(self) -> None:
        async def main() -> None:
            thread_ids = set()
            for _ in range(5):
                thread_ids.add(await to_thread.run_sync(threading.get_ident))

            # Expects that all the work has been done in the same worker thread
            assert len(thread_ids) == 1
            assert thread_ids.pop() != threading.get_ident()
            assert threading.active_count() == initial_count + 1

        # The thread should not exist after the event loop has been closed
        initial_count = threading.active_count()
        run(main, backend='asyncio')

        for _ in range(10):
            if threading.active_count() == initial_count:
                return

            time.sleep(0.1)

        pytest.fail('Worker thread did not exit within 1 second')

    async def test_run_async_from_thread_exception(self) -> None:
        async def add(a: int, b: int) -> int:
            assert threading.get_ident() == event_loop_thread_id
            return a + b

        def worker(a: int, b: int) -> int:
            assert threading.get_ident() != event_loop_thread_id
            return from_thread.run(add, a, b)

        event_loop_thread_id = threading.get_ident()
        with pytest.raises(TypeError) as exc:
            await to_thread.run_sync(worker, 1, 'foo')

        exc.match("unsupported operand type")

    async def test_run_sync_from_thread_exception(self) -> None:
        def add(a: int, b: int) -> int:
            assert threading.get_ident() == event_loop_thread_id
            return a + b

        def worker(a: int, b: int) -> int:
            assert threading.get_ident() != event_loop_thread_id
            return from_thread.run_sync(add, a, b)

        event_loop_thread_id = threading.get_ident()
        with pytest.raises(TypeError) as exc:
            await to_thread.run_sync(worker, 1, 'foo')

        exc.match("unsupported operand type")

    async def test_run_anyio_async_func_from_thread(self) -> None:
        def worker(*args: int) -> Literal[True]:
            from_thread.run(sleep, *args)
            return True

        assert await to_thread.run_sync(worker, 0)

    def test_run_async_from_unclaimed_thread(self) -> None:
        async def foo() -> None:
            pass

        exc = pytest.raises(RuntimeError, from_thread.run, foo)
        exc.match('This function can only be run from an AnyIO worker thread')

    async def test_contextvar_propagation(self, anyio_backend_name: str) -> None:
        if anyio_backend_name == 'asyncio' and sys.version_info < (3, 7):
            pytest.skip('Asyncio does not propagate context before Python 3.7')

        var = ContextVar('var', default=1)

        async def async_func() -> int:
            await checkpoint()
            return var.get()

        def worker() -> int:
            var.set(6)
            return from_thread.run(async_func)

        assert await to_thread.run_sync(worker) == 6


class TestRunSyncFromThread:
    def test_run_sync_from_unclaimed_thread(self) -> None:
        def foo() -> None:
            pass

        exc = pytest.raises(RuntimeError, from_thread.run_sync, foo)
        exc.match('This function can only be run from an AnyIO worker thread')

    async def test_contextvar_propagation(self) -> None:
        var = ContextVar('var', default=1)

        def worker() -> int:
            var.set(6)
            return from_thread.run_sync(var.get)

        assert await to_thread.run_sync(worker) == 6


class TestBlockingPortal:
    class AsyncCM:
        def __init__(self, ignore_error: bool):
            self.ignore_error = ignore_error

        async def __aenter__(self) -> Literal["test"]:
            return 'test'

        async def __aexit__(self, exc_type: object, exc_val: object, exc_tb: object) -> bool:
            return self.ignore_error

    async def test_successful_call(self) -> None:
        async def async_get_thread_id() -> int:
            return threading.get_ident()

        def external_thread() -> None:
            thread_ids.append(portal.call(threading.get_ident))
            thread_ids.append(portal.call(async_get_thread_id))

        thread_ids: List[int] = []
        async with BlockingPortal() as portal:
            thread = threading.Thread(target=external_thread)
            thread.start()
            await to_thread.run_sync(thread.join)

        for thread_id in thread_ids:
            assert thread_id == threading.get_ident()

    async def test_aexit_with_exception(self) -> None:
        """Test that when the portal exits with an exception, all tasks are cancelled."""
        def external_thread() -> None:
            try:
                portal.call(sleep, 3)
            except BaseException as exc:
                results.append(exc)
            else:
                results.append(None)

        results: List[Optional[BaseException]] = []
        with suppress(Exception):
            async with BlockingPortal() as portal:
                thread1 = threading.Thread(target=external_thread)
                thread1.start()
                thread2 = threading.Thread(target=external_thread)
                thread2.start()
                await sleep(0.1)
                assert not results
                raise Exception

        await to_thread.run_sync(thread1.join)
        await to_thread.run_sync(thread2.join)

        assert len(results) == 2
        assert isinstance(results[0], CancelledError)
        assert isinstance(results[1], CancelledError)

    async def test_aexit_without_exception(self) -> None:
        """Test that when the portal exits, it waits for all tasks to finish."""
        def external_thread() -> None:
            try:
                portal.call(sleep, 0.2)
            except BaseException as exc:
                results.append(exc)
            else:
                results.append(None)

        results: List[Optional[BaseException]] = []
        async with BlockingPortal() as portal:
            thread1 = threading.Thread(target=external_thread)
            thread1.start()
            thread2 = threading.Thread(target=external_thread)
            thread2.start()
            await sleep(0.1)
            assert not results

        await to_thread.run_sync(thread1.join)
        await to_thread.run_sync(thread2.join)

        assert results == [None, None]

    async def test_call_portal_from_event_loop_thread(self) -> None:
        async with BlockingPortal() as portal:
            exc = pytest.raises(RuntimeError, portal.call, threading.get_ident)
            exc.match('This method cannot be called from the event loop thread')

    def test_start_with_new_event_loop(self, anyio_backend_name: str,
                                       anyio_backend_options: Dict[str, Any]) -> None:
        async def async_get_thread_id() -> int:
            return threading.get_ident()

        with start_blocking_portal(anyio_backend_name, anyio_backend_options) as portal:
            thread_id = portal.call(async_get_thread_id)

        assert isinstance(thread_id, int)
        assert thread_id != threading.get_ident()

    def test_start_with_nonexistent_backend(self) -> None:
        with pytest.raises(LookupError) as exc:
            with start_blocking_portal('foo'):
                pass

        exc.match('No such backend: foo')

    def test_call_stopped_portal(self, anyio_backend_name: str,
                                 anyio_backend_options: Dict[str, Any]) -> None:
        with start_blocking_portal(anyio_backend_name, anyio_backend_options) as portal:
            pass

        pytest.raises(RuntimeError, portal.call, threading.get_ident).\
            match('This portal is not running')

    def test_start_task_soon(self, anyio_backend_name: str,
                             anyio_backend_options: Dict[str, Any]) -> None:
        async def event_waiter() -> Literal["test"]:
            await event1.wait()
            event2.set()
            return 'test'

        with start_blocking_portal(anyio_backend_name, anyio_backend_options) as portal:
            event1 = portal.call(Event)
            event2 = portal.call(Event)
            future = portal.start_task_soon(event_waiter)
            portal.call(event1.set)
            portal.call(event2.wait)
            assert future.result() == 'test'

    def test_start_task_soon_cancel_later(self, anyio_backend_name: str,
                                          anyio_backend_options: Dict[str, Any]) -> None:
        async def noop() -> None:
            await sleep(2)

        with start_blocking_portal(anyio_backend_name, anyio_backend_options) as portal:
            future = portal.start_task_soon(noop)
            portal.call(wait_all_tasks_blocked)
            future.cancel()

        assert future.cancelled()

    def test_start_task_soon_cancel_immediately(self, anyio_backend_name: str,
                                                anyio_backend_options: Dict[str, Any]) -> None:
        cancelled = False

        async def event_waiter() -> None:
            nonlocal cancelled
            try:
                await sleep(3)
            except get_cancelled_exc_class():
                cancelled = True

        with start_blocking_portal(anyio_backend_name, anyio_backend_options) as portal:
            future = portal.start_task_soon(event_waiter)
            future.cancel()

        assert cancelled

    def test_start_task_soon_with_name(self, anyio_backend_name: str,
                                       anyio_backend_options: Dict[str, Any]) -> None:
        task_name = None

        async def taskfunc() -> None:
            nonlocal task_name
            task_name = get_current_task().name

        with start_blocking_portal(anyio_backend_name, anyio_backend_options) as portal:
            portal.start_task_soon(taskfunc, name='testname')

        assert task_name == 'testname'

    def test_async_context_manager_success(self, anyio_backend_name: str,
                                           anyio_backend_options: Dict[str, Any]) -> None:
        with start_blocking_portal(anyio_backend_name, anyio_backend_options) as portal:
            with portal.wrap_async_context_manager(TestBlockingPortal.AsyncCM(False)) as cm:
                assert cm == 'test'

    def test_async_context_manager_error(self, anyio_backend_name: str,
                                         anyio_backend_options: Dict[str, Any]) -> None:
        with start_blocking_portal(anyio_backend_name, anyio_backend_options) as portal:
            with pytest.raises(Exception) as exc:
                with portal.wrap_async_context_manager(TestBlockingPortal.AsyncCM(False)) as cm:
                    assert cm == 'test'
                    raise Exception('should NOT be ignored')

                exc.match('should NOT be ignored')

    def test_async_context_manager_error_ignore(self, anyio_backend_name: str,
                                                anyio_backend_options: Dict[str, Any]) -> None:
        with start_blocking_portal(anyio_backend_name, anyio_backend_options) as portal:
            with portal.wrap_async_context_manager(TestBlockingPortal.AsyncCM(True)) as cm:
                assert cm == 'test'
                raise Exception('should be ignored')

    def test_async_context_manager_exception_in_task_group(
            self, anyio_backend_name: str, anyio_backend_options: Dict[str, Any]) -> None:
        """Regression test for #381."""
        async def failing_func() -> None:
            0 / 0

        @asynccontextmanager
        async def run_in_context() -> AsyncGenerator[None, None]:
            async with create_task_group() as tg:
                tg.start_soon(failing_func)
                yield

        with start_blocking_portal(anyio_backend_name, anyio_backend_options) as portal:
            with pytest.raises(ZeroDivisionError):
                with portal.wrap_async_context_manager(run_in_context()):
                    pass

    def test_start_no_value(self, anyio_backend_name: str,
                            anyio_backend_options: Dict[str, Any]) -> None:
        def taskfunc(*, task_status: TaskStatus) -> None:
            task_status.started()

        with start_blocking_portal(anyio_backend_name, anyio_backend_options) as portal:
            future, value = portal.start_task(taskfunc)  # type: ignore[arg-type]
            assert value is None
            assert future.result() is None

    def test_start_with_value(self, anyio_backend_name: str,
                              anyio_backend_options: Dict[str, Any]) -> None:
        def taskfunc(*, task_status: TaskStatus) -> None:
            task_status.started('foo')

        with start_blocking_portal(anyio_backend_name, anyio_backend_options) as portal:
            future, value = portal.start_task(taskfunc)  # type: ignore[arg-type]
            assert value == 'foo'
            assert future.result() is None

    def test_start_crash_before_started_call(self, anyio_backend_name: str,
                                             anyio_backend_options: Dict[str, Any]) -> None:
        def taskfunc(*, task_status: object) -> NoReturn:
            raise Exception('foo')

        with start_blocking_portal(anyio_backend_name, anyio_backend_options) as portal:
            with pytest.raises(Exception, match='foo'):
                portal.start_task(taskfunc)

    def test_start_crash_after_started_call(self, anyio_backend_name: str,
                                            anyio_backend_options: Dict[str, Any]) -> None:
        def taskfunc(*, task_status: TaskStatus) -> NoReturn:
            task_status.started(2)
            raise Exception('foo')

        with start_blocking_portal(anyio_backend_name, anyio_backend_options) as portal:
            future, value = portal.start_task(taskfunc)
            assert value == 2
            with pytest.raises(Exception, match='foo'):
                future.result()

    def test_start_no_started_call(self, anyio_backend_name: str,
                                   anyio_backend_options: Dict[str, Any]) -> None:
        def taskfunc(*, task_status: TaskStatus) -> None:
            pass

        with start_blocking_portal(anyio_backend_name, anyio_backend_options) as portal:
            with pytest.raises(RuntimeError, match='Task exited'):
                portal.start_task(taskfunc)  # type: ignore[arg-type]

    def test_start_with_name(self, anyio_backend_name: str,
                             anyio_backend_options: Dict[str, Any]) -> None:
        def taskfunc(*, task_status: TaskStatus) -> None:
            task_status.started(get_current_task().name)

        with start_blocking_portal(anyio_backend_name, anyio_backend_options) as portal:
            future, start_value = portal.start_task(
                taskfunc, name='testname')  # type: ignore[arg-type]
            assert start_value == 'testname'

    def test_contextvar_propagation_sync(self, anyio_backend_name: str,
                                         anyio_backend_options: Dict[str, Any]) -> None:
        if anyio_backend_name == 'asyncio' and sys.version_info < (3, 7):
            pytest.skip('Asyncio does not propagate context before Python 3.7')

        var = ContextVar('var', default=1)
        var.set(6)
        with start_blocking_portal(anyio_backend_name, anyio_backend_options) as portal:
            propagated_value = portal.call(var.get)

        assert propagated_value == 6

    def test_contextvar_propagation_async(self, anyio_backend_name: str,
                                          anyio_backend_options: Dict[str, Any]) -> None:
        if anyio_backend_name == 'asyncio' and sys.version_info < (3, 7):
            pytest.skip('Asyncio does not propagate context before Python 3.7')

        var = ContextVar('var', default=1)
        var.set(6)

        async def get_var() -> int:
            await checkpoint()
            return var.get()

        with start_blocking_portal(anyio_backend_name, anyio_backend_options) as portal:
            propagated_value = portal.call(get_var)

        assert propagated_value == 6

    @pytest.mark.parametrize('anyio_backend', ['asyncio'])
    async def test_asyncio_run_sync_called(self, caplog: LogCaptureFixture) -> None:
        """Regression test for #357."""
        async def in_loop() -> None:
            raise CancelledError

        async with BlockingPortal() as portal:
            await to_thread.run_sync(portal.start_task_soon, in_loop)

        assert not caplog.text<|MERGE_RESOLUTION|>--- conflicted
+++ resolved
@@ -3,12 +3,8 @@
 import time
 from concurrent.futures import CancelledError
 from contextlib import suppress
-<<<<<<< HEAD
 from contextvars import ContextVar
-from typing import Any, Dict, List, NoReturn, Optional
-=======
 from typing import Any, AsyncGenerator, Dict, List, NoReturn, Optional
->>>>>>> 05981fdb
 
 import pytest
 from _pytest.logging import LogCaptureFixture
