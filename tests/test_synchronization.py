--- conflicted
+++ resolved
@@ -349,11 +349,7 @@
         assert semaphore.value == 1
 
     @pytest.mark.parametrize("max_value", [2, None])
-<<<<<<< HEAD
     async def test_max_value(self, max_value: int | None) -> None:
-=======
-    async def test_max_value(self, max_value: Optional[int]) -> None:
->>>>>>> 195b1cdb
         semaphore = Semaphore(0, max_value=max_value)
         assert semaphore.max_value == max_value
 
